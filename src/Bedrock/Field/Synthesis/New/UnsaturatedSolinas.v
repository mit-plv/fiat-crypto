Require Import Coq.Strings.String.
Require Import Coq.Lists.List.
Require Import Coq.ZArith.ZArith.
Require Import bedrock2.Syntax.
Require Import Crypto.Arithmetic.Core.
Require Import Crypto.Spec.ModularArithmetic.
Require Import Crypto.Arithmetic.ModularArithmeticTheorems.
Require Import Crypto.Bedrock.Specs.Field.
Require Import Crypto.Bedrock.Field.Common.Types.
Require Import Crypto.Bedrock.Field.Common.Util.
Require Import Crypto.Bedrock.Field.Common.Arrays.ByteBounds.
Require Import Crypto.Bedrock.Field.Common.Names.VarnameGenerator.
Require Import Crypto.Bedrock.Field.Synthesis.New.ComputedOp.
Require Import Crypto.Bedrock.Field.Synthesis.New.Signature.
Require Import Crypto.Bedrock.Field.Translation.Parameters.Defaults.
Require Import Crypto.Bedrock.Field.Translation.Proofs.Func.
Require Import Crypto.BoundsPipeline.
Require Import Crypto.COperationSpecifications.
Require Import Crypto.PushButtonSynthesis.UnsaturatedSolinas.
Require Import Crypto.Language.API.
Require Import Crypto.UnsaturatedSolinasHeuristics.
Require Import Crypto.Util.ZUtil.Tactics.LtbToLt.
Require Import Crypto.Util.ZUtil.Tactics.PullPush.Modulo.
Require Import Crypto.Util.Tactics.BreakMatch.
Require Import Crypto.Util.Tactics.DestructHead.
Require Import Crypto.Util.Tactics.SpecializeBy.
Import ListNotations API.Compilers Types.Notations.

Class unsaturated_solinas_ops
  {width BW word mem locals ext_spec varname_gen error}
  {parameters_sentinel : @parameters width BW word mem locals ext_spec varname_gen error}
  {field_parameters : FieldParameters}
  {n s c} : Type :=
  { mul_op :
      computed_op
        (UnsaturatedSolinas.carry_mul n s c width) Field.mul
        list_binop_insizes list_binop_outsizes (list_binop_inlengths n);
    add_op :
      computed_op
        (UnsaturatedSolinas.add n s c width) Field.add
        list_binop_insizes list_binop_outsizes (list_binop_inlengths n);
    carry_add_op :
      computed_op
        (UnsaturatedSolinas.carry_add n s c width) Field.add
        list_binop_insizes list_binop_outsizes (list_binop_inlengths n);
    sub_op :
      computed_op
        (UnsaturatedSolinas.sub n s c width) Field.sub
        list_binop_insizes list_binop_outsizes (list_binop_inlengths n);
    opp_op :
      computed_op
        (UnsaturatedSolinas.opp n s c width) Field.opp
        list_unop_insizes list_unop_outsizes (list_unop_inlengths n);
    square_op :
      computed_op
        (UnsaturatedSolinas.carry_square n s c width)
        Field.square
        list_unop_insizes list_unop_outsizes (list_unop_inlengths n);
    scmula24_op :
      computed_op
        (UnsaturatedSolinas.carry_scmul_const n s c width
                                              (F.to_Z a24)) Field.scmula24
        list_unop_insizes list_unop_outsizes (list_unop_inlengths n);
    felem_copy_op :
      computed_op
        (UnsaturatedSolinas.copy n width) Field.felem_copy
        list_unop_insizes list_unop_outsizes (list_unop_inlengths n);
    from_word_op :
      computed_op
        (UnsaturatedSolinas.encode_word n s c width)
        Field.from_word
        from_word_insizes from_word_outsizes from_word_inlengths;
    from_bytes_op :
      computed_op
        (UnsaturatedSolinas.from_bytes n s c width)
        Field.from_bytes
        from_bytes_insizes from_bytes_outsizes (from_bytes_inlengths
                                                  (n_bytes s));
    to_bytes_op :
      computed_op
        (UnsaturatedSolinas.to_bytes n s c width)
        Field.to_bytes
        to_bytes_insizes to_bytes_outsizes (to_bytes_inlengths n);
  }.
Arguments unsaturated_solinas_ops {_ _ _ _ _ _ _ _ _ _} n.

(** We need to tell [check_args] that we are requesting these functions in order to get the relevant properties out *)
Notation necessary_requests := ["to_bytes"; "from_bytes"]%string (only parsing).

Section UnsaturatedSolinas.
  Context
  {width BW word mem locals ext_spec error}
  {parameters_sentinel : @parameters width BW word mem locals ext_spec default_varname_gen error}
  {field_parameters : FieldParameters}
  {ok : Types.ok}.

  Context (n : nat) (s : Z) (c : list (Z * Z))
          (M_eq : M = m s c)
          (check_args_ok :
             check_args n s c width necessary_requests (ErrorT.Success tt)
             = ErrorT.Success tt)
          (* TODO: prove a transitivity lemma for list_Z_tighter_than and use
             loose_bounds_tighter_than to prove tight_bounds_tighter_than *)
          (tight_bounds_tighter_than:
             list_Z_tighter_than (tight_bounds n s c)
                                 (@MaxBounds.max_bounds width n))
          (loose_bounds_tighter_than:
             list_Z_tighter_than (loose_bounds n s c)
                                 (@MaxBounds.max_bounds width n)).

  Context (ops : unsaturated_solinas_ops n s c)
          mul_func add_func carry_add_func sub_func opp_func square_func
          scmula24_func felem_copy_func from_word_func from_bytes_func to_bytes_func
          (mul_func_eq : mul_func = b2_func mul_op)
          (add_func_eq : add_func = b2_func add_op)
          (carry_add_func_eq : carry_add_func = b2_func carry_add_op)
          (sub_func_eq : sub_func = b2_func sub_op)
          (opp_func_eq : opp_func = b2_func opp_op)
          (square_func_eq : square_func = b2_func square_op)
          (scmula24_func_eq : scmula24_func = b2_func scmula24_op)
          (felem_copy_func_eq : felem_copy_func = b2_func felem_copy_op)
          (from_word_func_eq : from_word_func = b2_func from_word_op)
          (from_bytes_func_eq : from_bytes_func = b2_func from_bytes_op)
          (to_bytes_func_eq : to_bytes_func = b2_func to_bytes_op).
  Local Notation weight :=
    (ModOps.weight (QArith_base.Qnum (limbwidth n s c))
                   (Z.pos (QArith_base.Qden (limbwidth n s c))))
      (only parsing).
  (* Note: annoyingly, prime_bytes_bounds is an option type, unlike loose_bounds
     or tight_bounds, so we have to reconstruct it to match list_Z_bounded_by *)
  Local Notation prime_bytes_bounds_value :=
    (map (fun v : Z => Some {| ZRange.lower := 0; ZRange.upper := v |})
         (prime_bytes_upperbound_list s)).
  Local Instance field_representation : FieldRepresentation
    := field_representation
         n (n_bytes s) weight (list (option ZRange.zrange))
         (UnsaturatedSolinasHeuristics.loose_bounds n s c)
         (UnsaturatedSolinasHeuristics.tight_bounds n s c)
         (prime_bytes_bounds_value)
         list_Z_bounded_by (fun x => x).

  Local Ltac specialize_correctness_hyp Hcorrect :=
    cbv [feval feval_bytes bounded_by bytes_in_bounds Field.loose_bounds
               field_representation Signature.field_representation
               Representation.frep Representation.eval_bytes
               Representation.eval_words
               bin_model bin_xbounds bin_ybounds
               un_model un_xbounds
               ] in *;
    (* if prime_bytes_bounds, simplify first *)
    try match type of Hcorrect with
        | context [list_Z_bounded_by (map ?f ?x)] =>
          change (map f x) with prime_bytes_bounds_value in Hcorrect
        end;
    lazymatch type of Hcorrect with
    | forall x y, ?Px x -> ?Py y -> _ =>
      match goal with
        | Hx : Px ?x, Hy : Py ?y |- _ =>
          specialize (Hcorrect x y Hx Hy)
      end
    | forall x, ?Px x -> _ =>
      match goal with
        | Hx : Px ?x |- _ =>
          specialize (Hcorrect x Hx)
      end
    end.

  Lemma loose_bounds_eq : Field.loose_bounds = loose_bounds n s c.
  Proof using Type. reflexivity. Qed.
  Lemma tight_bounds_eq : Field.tight_bounds = tight_bounds n s c.
  Proof using Type. reflexivity. Qed.

  (* TODO: move to coqutil.Datatypes.List *)
  Lemma Forall_repeat : forall {A} (R : A -> Prop) n x,
    R x -> Forall R (repeat x n).
  Proof using. clear.
    intros; induction n; intros; cbn [repeat];
    constructor; auto.
  Qed.

  Lemma byte_bounds_tighter_than :
    list_Z_tighter_than prime_bytes_bounds_value
                        (byte_bounds (n_bytes s)).
  Proof using Type.
    clear. cbv [prime_bytes_upperbound_list].
    apply tighter_than_if_upper_bounded_by;
    eauto using Forall_repeat, partition_bounded_by.
  Qed.

  Lemma length_byte_bounds :
    length prime_bytes_bounds_value = encoded_felem_size_in_bytes.
  Proof using Type.
    autorewrite with distr_length.
    apply length_prime_bytes_upperbound_list.
  Qed.

  Lemma modulus_fits_in_bytes :
    (0 < m s c <= ModOps.weight 8 1 (n_bytes s))%Z.
  Proof using check_args_ok.
    (* Extract information from check_args *)
    clear - check_args_ok. apply use_curve_good in check_args_ok; rename check_args_ok into H.
    vm_compute Primitives.request_present in H.
    destruct_head'_and.
    specialize_by reflexivity.
    match goal with
    | H : s = ModOps.weight _ _ n |- _ =>
      pose proof H;
      apply Freeze.bytes_n_big in H
    end;
      cbv [m n_bytes]; auto using limbwidth_good with zarith.
  Qed.

  Local Hint Resolve
        relax_valid func_eq
        inname_gen_varname_gen_disjoint
        outname_gen_varname_gen_disjoint
        length_tight_bounds length_loose_bounds
        length_byte_bounds
        byte_bounds_tighter_than
    : helpers.

  Local Hint Unfold
        Solinas.selectznz_correct
        Solinas.from_bytes_correct
        Solinas.encode_word_correct
        Solinas.to_bytes_correct
        Solinas.carry_mul_correct
        Solinas.carry_square_correct
        Solinas.carry_scmul_const_correct
        Solinas.add_correct
        Solinas.carry_add_correct
        Solinas.sub_correct
        Solinas.opp_correct
        Solinas.carry_correct
        Solinas.zero_correct
        Solinas.one_correct : solinas_specs.

  (* Extra lemma for to_bytes because the COperationSpecifications spec does not
     include bounds *)
  Lemma partition_bounded_by_prime_bytes_bounds x :
    (0 <= x < m s c)%Z ->
    list_Z_bounded_by
      prime_bytes_bounds_value
      (Partition.Partition.partition
         (ModOps.weight 8 1) (n_bytes s) x).
  Proof using check_args_ok.
    clear - check_args_ok. intros.
    apply use_curve_good in check_args_ok.
    vm_compute Primitives.request_present in check_args_ok.
    destruct_head' and.
    specialize_by reflexivity.
    assert (0 <= x < s)%Z as xbounds
        by (cbv [m] in *; auto with zarith).
    cbv [prime_bytes_upperbound_list].
    assert (exists lg2s, s = 2 ^ lg2s)%Z as [lg2s ?]
      by (eexists;
          lazymatch goal with
            H : s = ModOps.weight _ _ _ |- _ =>
            cbv [ModOps.weight] in H; apply H
          end).
    subst s. apply partition_bounded_by_partition_ones.
    auto with zarith.
  Qed.

  (* We wrap the tactic in [once] so it doesn't take forever to fail *)
  Ltac handle_side_conditions :=
    once
      (lazymatch goal with
       | |- API.Wf (res ?op)
         => generalize (res op), (res_eq op);
            (* Kludge around auto being bad (COQBUG(https://github.com/coq/coq/issues/14190)) and eauto not respecting Hint Opaque *)
            typeclasses eauto with wf_op_cache;
            let e := lazymatch goal with | |- forall res, ?e = _ -> API.Wf _ => e end in
            idtac "Warning: Falling back to manually proving pipeline well-formedness for" e;
            PipelineTactics.prove_pipeline_wf ()
       | |- context [Field.tight_bounds] => rewrite tight_bounds_eq
       | |- context [Field.loose_bounds] => rewrite loose_bounds_eq
       | _ => idtac
       end;
       lazymatch goal with
       | |- context [expr.interp] =>
         cbv [expr.Interp] in *; autounfold with solinas_specs in *
       | _ => eauto with helpers
       end).

  Hint Resolve relax_list_Z_bounded_by partition_bounded_by : bounds.

  Ltac simpl_map_unsigned :=
    lazymatch goal with
    | |- context [map Interface.word.unsigned
                      (map Interface.word.of_Z _)] =>
      rewrite map_unsigned_of_Z;
      erewrite MaxBounds.map_word_wrap_bounded
        by eauto with bounds
    | |- context [map Byte.byte.unsigned
                      (map Byte.byte.of_Z _)] =>
      rewrite byte_map_unsigned_of_Z;
      erewrite map_byte_wrap_bounded
        by eauto with bounds
    end.
  Ltac FtoZ :=
    apply F.eq_of_Z_iff; rewrite ?F.to_Z_of_Z;
    cbv [M] in M_eq; rewrite ?M_eq; pull_Zmod.

  Ltac loosen_bounds := lazymatch goal with
  | |- forall _, list_Z_bounded_by ?thesebounds _ -> _ => simpl; intros; eapply relax_list_Z_bounded_by; [| eauto];
    simpl; try apply tight_bounds_tighter_than; try apply loose_bounds_tighter_than
  | _ => idtac
  end.

  Ltac bounds_length := simpl; intros; erewrite length_list_Z_bounded_by; eauto; try apply length_tight_bounds; try apply length_loose_bounds.

  Lemma mul_func_correct :
    valid_func (res mul_op _) ->
    forall functions, Interface.map.get functions mul = Some mul_func ->
                      spec_of_BinOp bin_mul functions.
  Proof using M_eq check_args_ok mul_func_eq ok
        tight_bounds_tighter_than.
    cbv [spec_of_BinOp bin_mul]. rewrite mul_func_eq. intros.
    pose proof carry_mul_correct
         _ _ _ _ _ ltac:(eassumption) _ (res_eq mul_op)
      as Hcorrect.
    eapply list_binop_correct with (res:=res mul_op); [ .. | eassumption ];
    handle_side_conditions; [ | | loosen_bounds | bounds_length ].
    { (* output *value* is correct *)
      intros.
      specialize_correctness_hyp Hcorrect.
      destruct Hcorrect. simpl_map_unsigned.
      FtoZ; congruence. }
    { (* output *bounds* are correct *)
      intros. apply Hcorrect; auto. }
  Qed.

  Lemma square_func_correct :
    valid_func (res square_op _) ->
    forall functions, Interface.map.get functions square = Some square_func ->
                      spec_of_UnOp un_square functions.
  Proof using M_eq check_args_ok ok square_func_eq
        tight_bounds_tighter_than.
    cbv [spec_of_UnOp un_square]. rewrite square_func_eq. intros.
    pose proof carry_square_correct
         _ _ _ _ _ ltac:(eassumption) _ (res_eq square_op)
      as Hcorrect.
    eapply list_unop_correct with (res:=res square_op); [ .. | eassumption ];
      handle_side_conditions; [ | | loosen_bounds| bounds_length ].
    { (* output *value* is correct *)
      intros. specialize_correctness_hyp Hcorrect.
      destruct Hcorrect. simpl_map_unsigned.
      rewrite F.pow_2_r. FtoZ; congruence. }
    { (* output *bounds* are correct *)
      intros. apply Hcorrect; auto. }
  Qed.

  Lemma add_func_correct :
    valid_func (res add_op _) ->
    forall functions, Interface.map.get functions Field.add = Some add_func ->
                      spec_of_BinOp bin_add functions.
  Proof using M_eq check_args_ok add_func_eq ok
        tight_bounds_tighter_than loose_bounds_tighter_than.
    cbv [spec_of_BinOp bin_add]. rewrite add_func_eq. intros.
    pose proof add_correct
         _ _ _ _ _ ltac:(eassumption) _ (res_eq add_op)
      as Hcorrect.
    eapply list_binop_correct with (res:=res add_op); [ .. | eassumption ];
    handle_side_conditions; [ | | loosen_bounds | bounds_length ].
    { (* output *value* is correct *)
      intros.
      specialize_correctness_hyp Hcorrect.
      destruct Hcorrect. simpl_map_unsigned.
      FtoZ; congruence. }
    { (* output *bounds* are correct *)
      intros. apply Hcorrect; auto. }
  Qed.

  Lemma carry_add_func_correct :
    valid_func (res carry_add_op _) ->
    forall functions,
      spec_of_BinOp bin_carry_add ((Field.carry_add,carry_add_func) :: functions).
  Proof using M_eq check_args_ok carry_add_func_eq ok
        tight_bounds_tighter_than.
    intros. cbv [spec_of_BinOp bin_carry_add]. rewrite carry_add_func_eq.
    pose proof carry_add_correct
         _ _ _ _ _ ltac:(eassumption) _ (res_eq carry_add_op)
      as Hcorrect.
    eapply list_binop_correct with (res:=res carry_add_op);
    handle_side_conditions; [ | | loosen_bounds | bounds_length ].
    { (* output *value* is correct *)
      intros.
      specialize_correctness_hyp Hcorrect.
      destruct Hcorrect. simpl_map_unsigned.
      FtoZ; congruence. }
    { (* output *bounds* are correct *)
      intros. apply Hcorrect; auto. }
  Qed.

  Lemma sub_func_correct :
    valid_func (res sub_op _) ->
    forall functions, Interface.map.get functions Field.sub = Some sub_func ->
                      spec_of_BinOp bin_sub functions.
  Proof using M_eq check_args_ok sub_func_eq ok
        tight_bounds_tighter_than loose_bounds_tighter_than.
    cbv [spec_of_BinOp bin_sub]. rewrite sub_func_eq. intros.
    pose proof sub_correct
         _ _ _ _ _ ltac:(eassumption) _ (res_eq sub_op)
      as Hcorrect.
    eapply list_binop_correct with (res:=res sub_op); [ .. | eassumption ];
    handle_side_conditions; [ | | loosen_bounds | bounds_length ].
    { (* output *value* is correct *)
      intros.
      specialize_correctness_hyp Hcorrect.
      destruct Hcorrect. simpl_map_unsigned.
      rewrite <-F.of_Z_sub. FtoZ. congruence. }
    { (* output *bounds* are correct *)
      intros. apply Hcorrect; auto. }
  Qed.

  Lemma opp_func_correct :
    valid_func (res opp_op _) ->
    forall functions, Interface.map.get functions Field.opp = Some opp_func ->
                      spec_of_UnOp un_opp functions.
  Proof using M_eq check_args_ok loose_bounds_tighter_than opp_func_eq ok.
    cbv [spec_of_UnOp un_opp]. rewrite opp_func_eq. intros.
    pose proof opp_correct
         _ _ _ _ _ ltac:(eassumption) _ (res_eq opp_op)
      as Hcorrect.

    eapply list_unop_correct with (res:=res opp_op); [ .. | eassumption ];
      handle_side_conditions; [ | | loosen_bounds | bounds_length ].
    { (* output *value* is correct *)
      intros. specialize_correctness_hyp Hcorrect.
      destruct Hcorrect. simpl_map_unsigned.
      FtoZ. rewrite Z.sub_0_l; congruence. }
    { (* output *bounds* are correct *)
      intros. apply Hcorrect; auto. }
  Qed.

  Lemma scmula24_func_correct :
    valid_func (res scmula24_op _) ->
    forall functions, Interface.map.get functions scmula24 = Some scmula24_func ->
                      spec_of_UnOp un_scmula24 functions.
  Proof using M_eq check_args_ok ok scmula24_func_eq
        tight_bounds_tighter_than.
    cbv [spec_of_UnOp un_scmula24]. rewrite scmula24_func_eq. intros.
    pose proof carry_scmul_const_correct
         _ _ _ _ _ (ltac:(eassumption)) (F.to_Z a24) _
         (res_eq scmula24_op)
      as Hcorrect.

    eapply list_unop_correct with (res:=res scmula24_op); [ .. | eassumption ];
      handle_side_conditions; [ | | loosen_bounds | bounds_length ].
    { (* output *value* is correct *)
      intros. specialize_correctness_hyp Hcorrect.
      destruct Hcorrect. simpl_map_unsigned.
      FtoZ. congruence. }
    { (* output *bounds* are correct *)
      intros. apply Hcorrect; auto. }
  Qed.

  Lemma list_Z_bounded_by_unsigned (xs : list (@Interface.word.rep _ word)) :
    list_Z_bounded_by
      (Primitives.saturated_bounds (List.length xs) width)
      (map Interface.word.unsigned xs).
  Proof using parameters_sentinel ok.
    induction xs; cbn; [reflexivity|].
    eapply list_Z_bounded_by_cons; split; [|assumption].
    eapply Bool.andb_true_iff; split; eapply Z.leb_le;
    cbv [Primitives.word_bound]; cbn.
    { eapply Properties.word.unsigned_range. }
    { eapply Le.Z.le_sub_1_iff, Properties.word.unsigned_range. }
  Qed.

  Lemma felem_copy_func_correct :
    valid_func (res felem_copy_op _) ->
    forall functions, Interface.map.get functions felem_copy = Some felem_copy_func ->
                      spec_of_felem_copy functions.
  Proof using M_eq check_args_ok ok felem_copy_func_eq
        tight_bounds_tighter_than parameters_sentinel ok
to_bytes_func_eq to_bytes_func sub_func_eq sub_func square_func_eq
square_func scmula24_func_eq scmula24_func opp_func_eq opp_func mul_func_eq
mul_func loose_bounds_tighter_than from_word_func_eq from_word_func
<<<<<<< HEAD
from_bytes_func_eq from_bytes_func add_func_eq carry_add_func_eq.
    intros. cbv [spec_of_felem_copy]. rewrite felem_copy_func_eq.
=======
from_bytes_func_eq from_bytes_func add_func_eq.
    cbv [spec_of_felem_copy]. rewrite felem_copy_func_eq. intros.
>>>>>>> d0f0305e
    pose proof copy_correct _ _ _ _ _ ltac:(eassumption) _ (res_eq felem_copy_op)
      as Hcorrect.

    eapply felem_copy_correct; [ .. | eassumption | eassumption ];
      repeat handle_side_conditions; [ | ]; intros.
    { (* output *value* is correct *)
      unshelve erewrite (proj1 (Hcorrect _ _)); cycle 1.
      { rewrite map_map, List.map_ext_id; trivial; intros.
        rewrite ?Word.Interface.word.of_Z_unsigned; trivial. }
      { rewrite <- H2. exact (list_Z_bounded_by_unsigned x0). } }
    { (* output *bounds* are correct *)
      intros. apply Hcorrect; auto. }
  Qed.

  Lemma from_word_func_correct :
    valid_func (res from_word_op _) ->
    forall functions, Interface.map.get functions from_word = Some from_word_func ->
                      spec_of_from_word functions.
  Proof using M_eq check_args_ok from_word_func_eq ok
        tight_bounds_tighter_than.
    cbv [spec_of_from_word]. rewrite from_word_func_eq. intros.
    epose proof encode_word_correct _ _ _ _ _ ltac:(eassumption) _ (res_eq from_word_op)
      as Hcorrect.
    cbv [expr.Interp] in *; autounfold with solinas_specs in *; cbn [ZRange.lower ZRange.upper] in *.

    eapply from_word_correct; [ .. | eassumption | eassumption ];
      repeat handle_side_conditions.
    { (* value *)
      intros.
      destruct (Hcorrect (Interface.word.unsigned w)); clear Hcorrect.
      { pose proof Properties.word.unsigned_range w.
        eapply Bool.andb_true_iff; split; eapply Zle_is_le_bool; Lia.lia. }
      rewrite <- M_eq in *; cbv [M] in *; eapply F.eq_of_Z_iff in H2.
      rewrite <-H2.
      unfold feval.
      unfold Signature.field_representation.
      unfold Representation.eval_words, Representation.frep.
      cbv [Representation.eval_words].
      Morphisms.f_equiv. Morphisms.f_equiv.
      rewrite map_unsigned_of_Z, List.map_ext_id; trivial.
      intros y Hy.
      eapply relax_list_Z_bounded_by, MaxBounds.max_bounds_range_iff in H3;
        try eapply tight_bounds_tighter_than; destruct H3.
      eapply List.Forall_In in H4; eauto.
      rewrite MakeAccessSizes.bits_per_word_eq_width in H4.
      unfold Interface.word.wrap; rewrite Z.mod_small; trivial. }
    { intros.
      destruct (Hcorrect (Interface.word.unsigned w)); clear Hcorrect.
      { pose proof Properties.word.unsigned_range w.
        eapply Bool.andb_true_iff; split; eapply Zle_is_le_bool; Lia.lia. }
      rewrite <- M_eq in *; cbv [M] in *; eapply F.eq_of_Z_iff in H2.
      trivial. }
    { eauto using relax_list_Z_bounded_by, tight_bounds_tighter_than. }
  Qed.

  Lemma from_bytes_func_correct :
    valid_func (res from_bytes_op _) ->
    forall functions,
      Interface.map.get functions Field.from_bytes = Some from_bytes_func ->
      spec_of_from_bytes functions.
  Proof using M_eq check_args_ok from_bytes_func_eq ok
        tight_bounds_tighter_than.
    cbv [spec_of_from_bytes]. rewrite from_bytes_func_eq. intros.
    pose proof UnsaturatedSolinas.from_bytes_correct
         _ _ _ _ _ ltac:(eassumption) _ (res_eq from_bytes_op) (eq_refl true)
      as Hcorrect.

    eapply Signature.from_bytes_correct with (res:=res from_bytes_op);
      [ .. | eassumption | eassumption ];
      handle_side_conditions; [ loosen_bounds | bounds_length | | | ].
    { intros. erewrite length_list_Z_bounded_by, length_byte_bounds; trivial. }
    { (* output *value* is correct *)
      intros. specialize_correctness_hyp Hcorrect.
      destruct Hcorrect.
      FtoZ. simpl_map_unsigned. congruence. }
    { (* output *bounds* are correct *)
      intros. apply Hcorrect; auto. }
  Qed.

  Lemma to_bytes_func_correct :
    valid_func (res to_bytes_op _) ->
    forall functions, Interface.map.get functions Field.to_bytes = Some to_bytes_func ->
                      spec_of_to_bytes functions.
  Proof using M_eq check_args_ok ok to_bytes_func_eq.
    cbv [spec_of_to_bytes]. rewrite to_bytes_func_eq. intros.
    pose proof UnsaturatedSolinas.to_bytes_correct
         _ _ _ _ _ ltac:(eassumption) _ (res_eq to_bytes_op) (eq_refl true)
      as Hcorrect.

    eapply Signature.to_bytes_correct with (res:=res to_bytes_op);
      [ .. | eassumption | eassumption ];
      handle_side_conditions; [ | | | ].
    {
      intros. eapply relax_list_Z_bounded_by; [| eauto]. apply byte_bounds_tighter_than.
    }
    {
      intros. erewrite length_list_Z_bounded_by; [| eauto]. apply length_byte_bounds.
    }
    { (* output *value* is correct *)
      intros. specialize_correctness_hyp Hcorrect.
      rewrite Hcorrect.
      rewrite F.to_Z_of_Z, <-M_eq.
      reflexivity. }
    { (* output *bounds* are correct *)
      intros. rewrite Hcorrect by auto.
      cbn [bytes_in_bounds Representation.frep
                           Signature.field_representation].
      erewrite ByteBounds.byte_map_unsigned_of_Z,
      ByteBounds.map_byte_wrap_bounded
        by apply ByteBounds.partition_bounded_by.
      apply partition_bounded_by_prime_bytes_bounds.
      apply Z.mod_pos_bound.
      apply modulus_fits_in_bytes. }
  Qed.

End UnsaturatedSolinas.

(* Prototyping full pipeline: *)

Require Import Coq.Strings.String.
Require Import Crypto.Bedrock.Field.Translation.Proofs.ValidComputable.Func.

(* TODO: move somewhere common *)
Definition field_parameters_prefixed
           M_pos a24 (prefix: string) : FieldParameters :=
  Build_FieldParameters
    M_pos a24
    (prefix ++ "mul")
    (prefix ++ "add")
    (prefix ++ "carry_add")
    (prefix ++ "sub")
    (prefix ++ "opp")
    (prefix ++ "square")
    (prefix ++ "scmula24")
    (prefix ++ "inv")
    (prefix ++ "from_bytes")
    (prefix ++ "to_bytes")
    (prefix ++ "select_znz")
    (prefix ++ "copy")
    (prefix ++ "from_word")
.

Import Coq.Program.Tactics.
Local Ltac begin_derive_bedrock2_func :=
  lazymatch goal with
  | |- context [spec_of_BinOp bin_mul] => rapply mul_func_correct
  | |- context [spec_of_UnOp un_square] => rapply square_func_correct
  | |- context [spec_of_BinOp bin_add] => rapply add_func_correct
  | |- context [spec_of_BinOp bin_carry_add] => rapply carry_add_func_correct
  | |- context [spec_of_BinOp bin_sub] => rapply sub_func_correct
  | |- context [spec_of_UnOp un_opp] => rapply opp_func_correct
  | |- context [spec_of_UnOp un_scmula24] => rapply scmula24_func_correct
  | |- context [spec_of_from_bytes] => rapply from_bytes_func_correct
  | |- context [spec_of_to_bytes] => rapply to_bytes_func_correct
  | |- context [spec_of_felem_copy] => rapply felem_copy_func_correct
  | |- context [spec_of_from_word] => rapply from_word_func_correct
  end.

Ltac epair :=
  lazymatch goal with
  | f := _ : string * Syntax.func |- _ =>
    let p := open_constr:((_, _)) in
    unify f p;
    subst f
  | f := _ : Syntax.func |- _ => idtac
  end.

Ltac derive_bedrock2_func op :=
  epair;
  begin_derive_bedrock2_func;
  (* this goal fills in the evar, so do it first for [abstract] to be happy *)
  try lazymatch goal with
      | |- _ = b2_func _ => vm_compute; reflexivity
      end;
  (* solve all the remaining goals *)
  lazymatch goal with
  | |- _ = @ErrorT.Success ?ErrT unit tt =>
    abstract (vm_cast_no_check (@eq_refl _ (@ErrorT.Success ErrT unit tt)))
  | |- list_Z_tighter_than _ _ =>
    abstract (vm_cast_no_check (@eq_refl bool true))
  | |- valid_func _ =>
    eapply valid_func_bool_iff;
    abstract vm_cast_no_check (eq_refl true)
  | |- _ = m _ _ => vm_compute; reflexivity
  | |- _ = default_varname_gen => vm_compute; reflexivity
  end.

(*
Require Import Crypto.Bedrock.Field.Translation.Parameters.Defaults64.

Section Tests.
  Definition n := 5%nat.
  Definition s := (2^255)%Z.
  Definition c := [(1, 19)]%Z.

  Existing Instances Defaults64.default_parameters default_parameters_ok.
  Definition prefix : string := "fe25519_"%string.

  Instance field_parameters : FieldParameters.
  Proof using Type.
    let M := (eval vm_compute in (Z.to_pos (m s c))) in
    (* Curve25519 "A" parameter (see section 4.1 of RFC 7748) *)
    let a := constr:(F.of_Z M 486662) in
    let prefix := constr:("fe25519_"%string) in
    eapply
      (field_parameters_prefixed
         M ((a - F.of_Z _ 2) / F.of_Z _ 4)%F prefix).
  Defined.

  Instance fe25519_ops : unsaturated_solinas_ops n s c.
  Proof using Type. Time constructor; make_computed_op. Defined.

  Local Notation functions_contain functions f :=
    (Interface.map.get functions (fst f) = Some (snd f)).

  Derive fe25519_mul
         SuchThat (forall functions,
                      functions_contain functions fe25519_mul ->
                      spec_of_BinOp bin_mul
                        (field_representation:=field_representation n s c)
                        functions)
         As fe25519_mul_correct.
  Proof. Time derive_bedrock2_func mul_op. Qed.

  Derive fe25519_square
         SuchThat (forall functions,
                      functions_contain functions fe25519_square ->
                      spec_of_UnOp un_square
                        (field_representation:=field_representation n s c)
                        functions)
         As fe25519_square_correct.
  Proof. Time derive_bedrock2_func square_op. Qed.

  Derive fe25519_add
         SuchThat (forall functions,
                      functions_contain functions fe25519_add ->
                      spec_of_BinOp bin_add
                        (field_representation:=field_representation n s c)
                        functions)
         As fe25519_add_correct.
  Proof. Time derive_bedrock2_func add_op. Qed.

<<<<<<< HEAD
  Derive fe25519_carry_add
         SuchThat (forall functions,
                      spec_of_BinOp bin_carry_add
                        (field_representation:=field_representation n s c)
                        (fe25519_carry_add :: functions))
         As fe25519_carry_add_correct.
  Proof. Time derive_bedrock2_func carry_add_op. Qed.

=======
>>>>>>> d0f0305e
  Derive fe25519_sub
         SuchThat (forall functions,
                      functions_contain functions fe25519_sub ->
                      spec_of_BinOp bin_sub
                        (field_representation:=field_representation n s c)
                        functions)
         As fe25519_sub_correct.
  Proof. Time derive_bedrock2_func sub_op. Qed.

  Derive fe25519_opp
         SuchThat (forall functions,
                      functions_contain functions fe25519_opp ->
                      spec_of_UnOp un_opp
                        (field_representation:=field_representation n s c)
                        functions)
         As fe25519_opp_correct.
  Proof. Time derive_bedrock2_func opp_op. Qed.

  Derive fe25519_scmula24
         SuchThat (forall functions,
                      functions_contain functions fe25519_scmula24 ->
                      spec_of_UnOp un_scmula24
                        (field_representation:=field_representation n s c)
                        functions)
         As fe25519_scmula24_correct.
  Proof. Time derive_bedrock2_func scmula24_op. Qed.

  Derive fe25519_from_bytes
         SuchThat (forall functions,
                      functions_contain functions fe25519_from_bytes ->
                      spec_of_from_bytes
                        (field_representation:=field_representation n s c)
                        functions)
         As fe25519_from_bytes_correct.
  Proof. Time derive_bedrock2_func from_bytes_op. Qed.

  Derive fe25519_to_bytes
         SuchThat (forall functions,
                      functions_contain functions fe25519_to_bytes ->
                      spec_of_to_bytes
                        (field_representation:=field_representation n s c)
                        functions)
         As fe25519_to_bytes_correct.
  Proof. Time derive_bedrock2_func to_bytes_op. Qed.
End Tests.

(* Uncomment print statements below to see generated bedrock2 *)
(*
Print fe25519_mul.
Print fe25519_square.
Print fe25519_add.
Print fe25519_carry_add.
Print fe25519_sub.
Print fe25519_opp.
Print fe25519_scmula24.
Print fe25519_from_bytes.
Print fe25519_to_bytes.
*)
*)<|MERGE_RESOLUTION|>--- conflicted
+++ resolved
@@ -478,13 +478,8 @@
 to_bytes_func_eq to_bytes_func sub_func_eq sub_func square_func_eq
 square_func scmula24_func_eq scmula24_func opp_func_eq opp_func mul_func_eq
 mul_func loose_bounds_tighter_than from_word_func_eq from_word_func
-<<<<<<< HEAD
 from_bytes_func_eq from_bytes_func add_func_eq carry_add_func_eq.
-    intros. cbv [spec_of_felem_copy]. rewrite felem_copy_func_eq.
-=======
-from_bytes_func_eq from_bytes_func add_func_eq.
     cbv [spec_of_felem_copy]. rewrite felem_copy_func_eq. intros.
->>>>>>> d0f0305e
     pose proof copy_correct _ _ _ _ _ ltac:(eassumption) _ (res_eq felem_copy_op)
       as Hcorrect.
 
@@ -727,7 +722,6 @@
          As fe25519_add_correct.
   Proof. Time derive_bedrock2_func add_op. Qed.
 
-<<<<<<< HEAD
   Derive fe25519_carry_add
          SuchThat (forall functions,
                       spec_of_BinOp bin_carry_add
@@ -736,8 +730,6 @@
          As fe25519_carry_add_correct.
   Proof. Time derive_bedrock2_func carry_add_op. Qed.
 
-=======
->>>>>>> d0f0305e
   Derive fe25519_sub
          SuchThat (forall functions,
                       functions_contain functions fe25519_sub ->
