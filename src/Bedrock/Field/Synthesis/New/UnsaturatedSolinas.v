--- conflicted
+++ resolved
@@ -537,12 +537,9 @@
     (prefix ++ "from_bytes")
     (prefix ++ "to_bytes")
     (prefix ++ "copy")
-<<<<<<< HEAD
     (prefix ++ "small_literal")
     (prefix ++ "select_znz")
-=======
     (prefix ++ "from_word")
->>>>>>> cc894887
 .
 
 Local Ltac begin_derive_bedrock2_func :=
