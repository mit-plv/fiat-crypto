Require Import Rupicola.Lib.Api.
Require Import Crypto.Bedrock.Specs.Field.
Require Import Crypto.Arithmetic.PrimeFieldTheorems.
Local Open Scope Z_scope.

Section Compile.
  Context {semantics : Semantics.parameters}
          {semantics_ok : Semantics.parameters_ok semantics}.
  Context {field_parameters : FieldParameters}
          {field_representaton : FieldRepresentation}
          {field_representation_ok : FieldRepresentation_ok}.

  (* "Hidden" alias protects a Placeholder (e.g. the pointer reserved for the
     final output value) from having intermediate values stored in it *)
  Definition Hidden := Placeholder.

  Local Ltac prove_field_compilation :=
    repeat straightline';
    handle_call;
    lazymatch goal with
    | |- sep _ _ _ => ecancel_assumption
    | _ => idtac
    end; eauto;
    sepsimpl; repeat straightline'; subst; eauto.

  Lemma compile_binop {name} {op: BinOp name}
        {tr mem locals functions} x y:
    let v := bin_model (feval x) (feval y) in
    forall {P} {pred: P v -> predicate} {k: nlet_eq_k P v} {k_impl}
      Rin Rout out x_ptr x_var y_ptr y_var out_ptr out_var,

      (_: spec_of name) functions ->
      bounded_by bin_xbounds x ->
      bounded_by bin_ybounds y ->

      map.get locals out_var = Some out_ptr ->
      (FElem out_ptr out * Rout)%sep mem ->

      (FElem x_ptr x * FElem y_ptr y * Rin)%sep mem ->
      map.get locals x_var = Some x_ptr ->
      map.get locals y_var = Some y_ptr ->

      (let v := v in
       forall out m (Heq: feval out = v),
         bounded_by bin_outbounds out ->
         sep (FElem out_ptr out) Rout m ->
         (<{ Trace := tr;
             Memory := m;
             Locals := locals;
             Functions := functions }>
          k_impl
          <{ pred (k v eq_refl) }>)) ->
      <{ Trace := tr;
         Memory := mem;
         Locals := locals;
         Functions := functions }>
      cmd.seq
        (cmd.call [] name [expr.var x_var; expr.var y_var;
                          expr.var out_var])
        k_impl
      <{ pred (nlet_eq [out_var] v k) }>.
  Proof. prove_field_compilation. Qed.

  Lemma compile_unop {name} (op: UnOp name) {tr mem locals functions} x:
    let v := un_model (feval x) in
    forall {P} {pred: P v -> predicate} {k: nlet_eq_k P v} {k_impl}
      Rin Rout out x_ptr x_var out_ptr out_var,

      (_: spec_of name) functions ->
      bounded_by un_xbounds x ->

      map.get locals out_var = Some out_ptr ->
      (FElem out_ptr out * Rout)%sep mem ->

      (FElem x_ptr x * Rin)%sep mem ->
      map.get locals x_var = Some x_ptr ->

      (let v := v in
       forall out m (Heq : feval out = v),
         bounded_by un_outbounds out ->
         sep (FElem out_ptr out) Rout m ->
         (<{ Trace := tr;
             Memory := m;
             Locals := locals;
             Functions := functions }>
          k_impl
          <{ pred (k v eq_refl) }>)) ->
      <{ Trace := tr;
         Memory := mem;
         Locals := locals;
         Functions := functions }>
      cmd.seq
        (cmd.call [] name [expr.var x_var; expr.var out_var])
        k_impl
      <{ pred (nlet_eq [out_var] v k) }>.
  Proof. prove_field_compilation. Qed.

  Ltac cleanup_op_lemma lem := (* This makes [simple apply] work *)
    let lm := fresh in
    let op := match lem with _ _ ?op => op end in
    let op_hd := term_head op in
    let simp proj :=
        (let hd := term_head proj in
         let reduced := (eval cbv [op_hd hd] in proj) in
         change proj with reduced in (type of lm)) in
    pose lem as lm;
    first [ simp (bin_model (BinOp := op));
            simp (bin_xbounds (BinOp := op));
            simp (bin_ybounds (BinOp := op));
            simp (bin_outbounds (BinOp := op))
          | simp (un_model (UnOp := op));
            simp (un_xbounds (UnOp := op));
            simp (un_outbounds (UnOp := op)) ];
    let t := type of lm in
    let t := (eval cbv beta in t) in
    exact (lm: t).

  Notation make_bin_lemma op :=
    ltac:(cleanup_op_lemma (@compile_binop _ op)) (only parsing).

  Definition compile_mul := make_bin_lemma bin_mul.
  Definition compile_add := make_bin_lemma bin_add.
  Definition compile_sub := make_bin_lemma bin_sub.

  Notation make_un_lemma op :=
    ltac:(cleanup_op_lemma (@compile_unop _ op)) (only parsing).

  Definition compile_square := make_un_lemma un_square.
  Definition compile_scmula24 := make_un_lemma un_scmula24.
  Definition compile_inv := make_un_lemma un_inv.

  Lemma compile_felem_copy {tr mem locals functions} x :
    let v := feval x in
    forall {P} {pred: P v -> predicate} {k: nlet_eq_k P v} {k_impl}
      R x_ptr x_var out out_ptr out_var,

      spec_of_felem_copy functions ->

      map.get locals out_var = Some out_ptr ->

      (FElem x_ptr x * FElem out_ptr out * R)%sep mem ->
      map.get locals x_var = Some x_ptr ->

      (let v := v in
       forall m,
         (FElem x_ptr x * FElem out_ptr x * R)%sep m ->
         (<{ Trace := tr;
             Memory := m;
             Locals := locals;
             Functions := functions }>
          k_impl
          <{ pred (k v eq_refl) }>)) ->
      <{ Trace := tr;
         Memory := mem;
         Locals := locals;
         Functions := functions }>
      cmd.seq
        (cmd.call [] felem_copy [expr.var x_var; expr.var out_var])
        k_impl
      <{ pred (nlet_eq [out_var] v k) }>.
  Proof. prove_field_compilation. Qed.

  Lemma compile_felem_small_literal {tr mem locals functions} x:
    let v := F.of_Z _ x in
    forall {P} {pred: P v -> predicate} {k: nlet_eq_k P v} {k_impl}
      R (wx : word) (out : felem) out_ptr out_var,

      spec_of_felem_small_literal functions ->

      map.get locals out_var = Some out_ptr ->
      (FElem out_ptr out * R)%sep mem ->

      word.unsigned wx = x ->

      (let v := v in
       forall X m,
         (FElem out_ptr X * R)%sep m ->
         feval X = v ->
         bounded_by tight_bounds X ->
         (<{ Trace := tr;
             Memory := m;
             Locals := locals;
             Functions := functions }>
          k_impl
          <{ pred (k v eq_refl) }>)) ->
      <{ Trace := tr;
         Memory := mem;
         Locals := locals;
         Functions := functions }>
      cmd.seq
        (cmd.call [] felem_small_literal
                  [expr.literal x; expr.var out_var])
        k_impl
      <{ pred (nlet_eq [out_var] v k) }>.
  Proof.
    prove_field_compilation.
    match goal with H : _ |- _ =>
                    rewrite word.of_Z_unsigned in H end.
<<<<<<< HEAD
    use_hyp_with_matching_cmd; eauto; [ ].
    subst_lets_in_goal.
    match goal with H : F.to_Z _ = _ |- _ => rewrite <-H end.
    rewrite F.of_Z_to_Z. eauto.
  Qed.

  (* noop indicating that the last argument should store output *)
  Definition overwrite1 {A B} := @id (A -> B).
  (* noop indicating that the 2nd-to-last argument should store output *)
  Definition overwrite2 {A B C} := @id (A -> B -> C).

  Lemma compile_compose_l :
    forall (locals: Semantics.locals) (mem: Semantics.mem)
           (locals_ok : Semantics.locals -> Prop)
           tr retvars R Rout functions T (pred: T -> list word -> Semantics.mem -> Prop)
           {A1 A2 : Type} (* second arg is N for F.pow, so allow that *)
           (op1 : F M_pos -> A1 -> F M_pos)
           (op2 : F M_pos -> A2 -> F M_pos)
           x y z out_ptr out_var k k_impl,
      (Placeholder out_ptr * Rout)%sep mem ->
      map.get locals out_var = Some out_ptr ->
      let v := ((op2 (op1 x y) z)) in
      (let head := v in
       (find k_impl
        implementing
             (pred (dlet (op1 x y)
                         (fun xy => dlet ((overwrite2 op2) xy z) k)))
        and-returning retvars
        and-locals-post locals_ok
        with-locals locals and-memory mem and-trace tr and-rest R
        and-functions functions)) ->
      (let head := v in
       find k_impl
       implementing (pred (dlet head k))
       and-returning retvars
       and-locals-post locals_ok
       with-locals locals and-memory mem and-trace tr and-rest R
       and-functions functions).
  Proof.
    cbv [Placeholder overwrite1 overwrite2] in *.
    repeat straightline'. auto.
  Qed.

  Lemma compile_compose_r :
    forall (locals: Semantics.locals) (mem: Semantics.mem)
           (locals_ok : Semantics.locals -> Prop)
      tr retvars R Rout functions T (pred: T -> list word -> Semantics.mem -> Prop)
           {A1 : Type} (* second arg is N for F.pow, so allow that *)
           (op1 : F M_pos -> A1 -> F M_pos)
           (op2 : F M_pos -> F M_pos -> F M_pos)
           x y z out_ptr out_var k k_impl,
      (Placeholder out_ptr * Rout)%sep mem ->
      map.get locals out_var = Some out_ptr ->
      let v := (op2 z (op1 x y)) in
      (let head := v in
       (find k_impl
        implementing
             (pred (dlet (op1 x y)
                         (fun xy => dlet ((overwrite1 op2) z xy) k)))
        and-returning retvars
        and-locals-post locals_ok
        with-locals locals and-memory mem and-trace tr and-rest R
        and-functions functions)) ->
      (let head := v in
       find k_impl
       implementing (pred (dlet head k))
       and-returning retvars
       and-locals-post locals_ok
       with-locals locals and-memory mem and-trace tr and-rest R
       and-functions functions).
  Proof.
    cbv [Placeholder overwrite1 overwrite2] in *.
    repeat straightline'. auto.
  Qed.

  Lemma compile_overwrite1 :
    forall (locals: Semantics.locals) (mem: Semantics.mem)
           (locals_ok : Semantics.locals -> Prop)
      tr retvars R Rin functions T (pred: T -> list word -> Semantics.mem -> Prop)
      (x : F M_pos) (op : F M_pos -> F M_pos -> F M_pos)
      (y : felem) y_ptr y_var (Y : F M_pos) k k_impl,
      (FElem y_ptr y * Rin)%sep mem ->
      feval y = Y ->
      map.get locals y_var = Some y_ptr ->
      let v := (overwrite1 op) x Y in
      let v' := op x Y in
      (let _ := 0 in (* placeholder *)
       forall m,
         sep (FElem y_ptr y) Rin m ->
         sep (Placeholder y_ptr) Rin m ->
         (find k_impl
          implementing (pred (dlet v' k))
          and-returning retvars
          and-locals-post locals_ok
          with-locals locals and-memory m and-trace tr and-rest R
          and-functions functions)) ->
      (let head := v in
       find k_impl
       implementing (pred (dlet head k))
       and-returning retvars
       and-locals-post locals_ok
       with-locals locals and-memory mem and-trace tr and-rest R
       and-functions functions).
  Proof.
    repeat straightline'. auto.
    match goal with H : _ |- _ => apply H end.
    { ecancel_assumption. }
    { seprewrite FElem_from_bytes.
      sepsimpl; eexists; ecancel_assumption. }
  Qed.

  Lemma compile_overwrite2 :
    forall (locals: Semantics.locals) (mem: Semantics.mem)
           (locals_ok : Semantics.locals -> Prop)
      tr retvars R Rin functions T (pred: T -> list word -> Semantics.mem -> Prop)
      {A} (y : A)
      (op : F M_pos -> A -> F M_pos)
      (x : felem) x_ptr x_var (X : F M_pos) k k_impl,
      feval x = X ->
      (FElem x_ptr x * Rin)%sep mem ->
      map.get locals x_var = Some x_ptr ->
      let v := (overwrite2 op) X y in
      let v' := op X y in
      (let _ := 0 in (* placeholder *)
       forall m,
         sep (FElem x_ptr x) Rin m ->
         sep (Placeholder x_ptr) Rin m ->
         (find k_impl
          implementing (pred (dlet v' k))
          and-returning retvars
          and-locals-post locals_ok
          with-locals locals and-memory m and-trace tr and-rest R
          and-functions functions)) ->
      (let head := v in
       find k_impl
       implementing (pred (dlet head k))
       and-returning retvars
       and-locals-post locals_ok
       with-locals locals and-memory mem and-trace tr and-rest R
       and-functions functions).
  Proof.
    repeat straightline'. auto.
    match goal with H : _ |- _ => apply H end.
    { ecancel_assumption. }
    { seprewrite FElem_from_bytes.
      sepsimpl; eexists; ecancel_assumption. }
=======
    use_hyp_with_matching_cmd; eauto.
>>>>>>> 48ab43a7
  Qed.
End Compile.

Ltac field_compile_step :=
  first [ simple eapply compile_scmula24 (* must precede compile_mul *)
        | simple eapply compile_mul
        | simple eapply compile_add
        | simple eapply compile_sub
        | simple eapply compile_square
        | simple eapply compile_inv ];
  lazymatch goal with
  | |- feval _ = _ => try eassumption; try reflexivity
  | |- _ => idtac
  end.

(* Change an FElem into a Placeholder to indicate that it is overwritable *)
Ltac free p :=
  match goal with
  | H : sep ?P ?Q ?m |- context [?m] =>
    let x :=
        match type of H with
        | context [FElem p ?x] => x
        end in
    let F :=
        match (eval pattern (FElem p x) in (sep P Q m)) with
        | ?F _ => F end in
    let H' := fresh in
    assert (F (Placeholder p)) as H'
        by (seprewrite FElem_from_bytes; sepsimpl; eexists;
            ecancel_assumption);
    cbv beta in H'; clear H
  end.<|MERGE_RESOLUTION|>--- conflicted
+++ resolved
@@ -196,156 +196,7 @@
     prove_field_compilation.
     match goal with H : _ |- _ =>
                     rewrite word.of_Z_unsigned in H end.
-<<<<<<< HEAD
-    use_hyp_with_matching_cmd; eauto; [ ].
-    subst_lets_in_goal.
-    match goal with H : F.to_Z _ = _ |- _ => rewrite <-H end.
-    rewrite F.of_Z_to_Z. eauto.
-  Qed.
-
-  (* noop indicating that the last argument should store output *)
-  Definition overwrite1 {A B} := @id (A -> B).
-  (* noop indicating that the 2nd-to-last argument should store output *)
-  Definition overwrite2 {A B C} := @id (A -> B -> C).
-
-  Lemma compile_compose_l :
-    forall (locals: Semantics.locals) (mem: Semantics.mem)
-           (locals_ok : Semantics.locals -> Prop)
-           tr retvars R Rout functions T (pred: T -> list word -> Semantics.mem -> Prop)
-           {A1 A2 : Type} (* second arg is N for F.pow, so allow that *)
-           (op1 : F M_pos -> A1 -> F M_pos)
-           (op2 : F M_pos -> A2 -> F M_pos)
-           x y z out_ptr out_var k k_impl,
-      (Placeholder out_ptr * Rout)%sep mem ->
-      map.get locals out_var = Some out_ptr ->
-      let v := ((op2 (op1 x y) z)) in
-      (let head := v in
-       (find k_impl
-        implementing
-             (pred (dlet (op1 x y)
-                         (fun xy => dlet ((overwrite2 op2) xy z) k)))
-        and-returning retvars
-        and-locals-post locals_ok
-        with-locals locals and-memory mem and-trace tr and-rest R
-        and-functions functions)) ->
-      (let head := v in
-       find k_impl
-       implementing (pred (dlet head k))
-       and-returning retvars
-       and-locals-post locals_ok
-       with-locals locals and-memory mem and-trace tr and-rest R
-       and-functions functions).
-  Proof.
-    cbv [Placeholder overwrite1 overwrite2] in *.
-    repeat straightline'. auto.
-  Qed.
-
-  Lemma compile_compose_r :
-    forall (locals: Semantics.locals) (mem: Semantics.mem)
-           (locals_ok : Semantics.locals -> Prop)
-      tr retvars R Rout functions T (pred: T -> list word -> Semantics.mem -> Prop)
-           {A1 : Type} (* second arg is N for F.pow, so allow that *)
-           (op1 : F M_pos -> A1 -> F M_pos)
-           (op2 : F M_pos -> F M_pos -> F M_pos)
-           x y z out_ptr out_var k k_impl,
-      (Placeholder out_ptr * Rout)%sep mem ->
-      map.get locals out_var = Some out_ptr ->
-      let v := (op2 z (op1 x y)) in
-      (let head := v in
-       (find k_impl
-        implementing
-             (pred (dlet (op1 x y)
-                         (fun xy => dlet ((overwrite1 op2) z xy) k)))
-        and-returning retvars
-        and-locals-post locals_ok
-        with-locals locals and-memory mem and-trace tr and-rest R
-        and-functions functions)) ->
-      (let head := v in
-       find k_impl
-       implementing (pred (dlet head k))
-       and-returning retvars
-       and-locals-post locals_ok
-       with-locals locals and-memory mem and-trace tr and-rest R
-       and-functions functions).
-  Proof.
-    cbv [Placeholder overwrite1 overwrite2] in *.
-    repeat straightline'. auto.
-  Qed.
-
-  Lemma compile_overwrite1 :
-    forall (locals: Semantics.locals) (mem: Semantics.mem)
-           (locals_ok : Semantics.locals -> Prop)
-      tr retvars R Rin functions T (pred: T -> list word -> Semantics.mem -> Prop)
-      (x : F M_pos) (op : F M_pos -> F M_pos -> F M_pos)
-      (y : felem) y_ptr y_var (Y : F M_pos) k k_impl,
-      (FElem y_ptr y * Rin)%sep mem ->
-      feval y = Y ->
-      map.get locals y_var = Some y_ptr ->
-      let v := (overwrite1 op) x Y in
-      let v' := op x Y in
-      (let _ := 0 in (* placeholder *)
-       forall m,
-         sep (FElem y_ptr y) Rin m ->
-         sep (Placeholder y_ptr) Rin m ->
-         (find k_impl
-          implementing (pred (dlet v' k))
-          and-returning retvars
-          and-locals-post locals_ok
-          with-locals locals and-memory m and-trace tr and-rest R
-          and-functions functions)) ->
-      (let head := v in
-       find k_impl
-       implementing (pred (dlet head k))
-       and-returning retvars
-       and-locals-post locals_ok
-       with-locals locals and-memory mem and-trace tr and-rest R
-       and-functions functions).
-  Proof.
-    repeat straightline'. auto.
-    match goal with H : _ |- _ => apply H end.
-    { ecancel_assumption. }
-    { seprewrite FElem_from_bytes.
-      sepsimpl; eexists; ecancel_assumption. }
-  Qed.
-
-  Lemma compile_overwrite2 :
-    forall (locals: Semantics.locals) (mem: Semantics.mem)
-           (locals_ok : Semantics.locals -> Prop)
-      tr retvars R Rin functions T (pred: T -> list word -> Semantics.mem -> Prop)
-      {A} (y : A)
-      (op : F M_pos -> A -> F M_pos)
-      (x : felem) x_ptr x_var (X : F M_pos) k k_impl,
-      feval x = X ->
-      (FElem x_ptr x * Rin)%sep mem ->
-      map.get locals x_var = Some x_ptr ->
-      let v := (overwrite2 op) X y in
-      let v' := op X y in
-      (let _ := 0 in (* placeholder *)
-       forall m,
-         sep (FElem x_ptr x) Rin m ->
-         sep (Placeholder x_ptr) Rin m ->
-         (find k_impl
-          implementing (pred (dlet v' k))
-          and-returning retvars
-          and-locals-post locals_ok
-          with-locals locals and-memory m and-trace tr and-rest R
-          and-functions functions)) ->
-      (let head := v in
-       find k_impl
-       implementing (pred (dlet head k))
-       and-returning retvars
-       and-locals-post locals_ok
-       with-locals locals and-memory mem and-trace tr and-rest R
-       and-functions functions).
-  Proof.
-    repeat straightline'. auto.
-    match goal with H : _ |- _ => apply H end.
-    { ecancel_assumption. }
-    { seprewrite FElem_from_bytes.
-      sepsimpl; eexists; ecancel_assumption. }
-=======
     use_hyp_with_matching_cmd; eauto.
->>>>>>> 48ab43a7
   Qed.
 End Compile.
 
