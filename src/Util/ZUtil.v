Require Import Coq.ZArith.Zpower Coq.ZArith.Znumtheory Coq.ZArith.ZArith Coq.ZArith.Zdiv.
Require Import Coq.omega.Omega Coq.micromega.Psatz Coq.Numbers.Natural.Peano.NPeano Coq.Arith.Arith.
Require Import Crypto.Util.NatUtil.
Require Import Coq.Lists.List.
Import Nat.
Local Open Scope Z.

Hint Extern 1 => lia : lia.
Hint Extern 1 => lra : lra.
Hint Extern 1 => nia : nia.
Hint Extern 1 => omega : omega.
Hint Resolve Z.log2_nonneg Z.div_small Z.mod_small Z.pow_neg_r Z.pow_0_l : zarith.
Hint Resolve (fun a b H => proj1 (Z.mod_pos_bound a b H)) (fun a b H => proj2 (Z.mod_pos_bound a b H)) : zarith.

(** Only hints that are always safe to apply (i.e., reversible), and
    which can reasonably be said to "simplify" the goal, should go in
    this database. *)
Create HintDb zsimplify discriminated.
Hint Rewrite Z.div_1_r Z.mul_1_r Z.mul_1_l Z.sub_diag Z.mul_0_r Z.mul_0_l Z.add_0_l Z.add_0_r Z.opp_involutive Z.sub_0_r : zsimplify.
Hint Rewrite Z.div_mul Z.div_1_l Z.div_same Z.mod_same Z.div_small Z.mod_small Z.div_add Z.div_add_l Z.mod_add using lia : zsimplify.

(** "push" means transform [-f x] to [f (-x)]; "pull" means go the other way *)
Create HintDb push_Zopp discriminated.
Create HintDb pull_Zopp discriminated.
Hint Rewrite Z.div_opp_l_nz Z.div_opp_l_z using lia : pull_Zopp.
Hint Rewrite Z.mul_opp_l : pull_Zopp.
Hint Rewrite <- Z.opp_add_distr : pull_Zopp.
Hint Rewrite <- Z.div_opp_l_nz Z.div_opp_l_z using lia : push_Zopp.
Hint Rewrite <- Z.mul_opp_l : push_Zopp.
Hint Rewrite Z.opp_add_distr : push_Zopp.

Create HintDb push_Zmul discriminated.
Create HintDb pull_Zmul discriminated.
Hint Rewrite Z.mul_add_distr_l Z.mul_add_distr_r Z.mul_sub_distr_l Z.mul_sub_distr_r : push_Zmul.
Hint Rewrite <- Z.mul_add_distr_l Z.mul_add_distr_r Z.mul_sub_distr_l Z.mul_sub_distr_r : pull_Zmul.

(** For the occasional lemma that can remove the use of [Z.div] *)
Create HintDb zstrip_div.
Hint Rewrite Z.div_small_iff using lia : zstrip_div.

(** It's not clear that [mod] is much easier for [lia] than [Z.div],
    so we separate out the transformations between [mod] and [div].
    We'll put, e.g., [mul_div_eq] into it below. *)
Create HintDb zstrip_div.

Module Z.
  Lemma positive_is_nonzero : forall x, x > 0 -> x <> 0.
  Proof. intros; omega. Qed.

  Hint Resolve positive_is_nonzero : zarith.

  Lemma div_positive_gt_0 : forall a b, a > 0 -> b > 0 -> a mod b = 0 ->
    a / b > 0.
  Proof.
    intros; rewrite Z.gt_lt_iff.
    apply Z.div_str_pos.
    split; intuition.
    apply Z.divide_pos_le; try (apply Zmod_divide); omega.
  Qed.

  Lemma elim_mod : forall a b m, a = b -> a mod m = b mod m.
  Proof. intros; subst; auto. Qed.

  Hint Resolve elim_mod : zarith.

  Lemma mod_add_l : forall a b c, b <> 0 -> (a * b + c) mod b = c mod b.
  Proof. intros; rewrite (Z.add_comm _ c); autorewrite with zsimplify; reflexivity. Qed.
  Hint Rewrite mod_add_l using lia : zsimplify.

  Lemma mod_add' : forall a b c, b <> 0 -> (a + b * c) mod b = a mod b.
  Proof. intros; rewrite (Z.mul_comm _ c); autorewrite with zsimplify; reflexivity. Qed.
  Lemma mod_add_l' : forall a b c, a <> 0 -> (a * b + c) mod a = c mod a.
  Proof. intros; rewrite (Z.mul_comm _ b); autorewrite with zsimplify; reflexivity. Qed.
  Hint Rewrite mod_add' mod_add_l' using lia : zsimplify.

  Lemma pos_pow_nat_pos : forall x n,
    Z.pos x ^ Z.of_nat n > 0.
  Proof.
    do 2 (intros; induction n; subst; simpl in *; auto with zarith).
    rewrite <- Pos.add_1_r, Zpower_pos_is_exp.
    apply Zmult_gt_0_compat; auto; reflexivity.
  Qed.

  Lemma div_mul' : forall a b : Z, b <> 0 -> (b * a) / b = a.
  Proof. intros. rewrite Z.mul_comm. apply Z.div_mul; auto. Qed.
  Hint Rewrite div_mul' using lia : zsimplify.

  (** TODO: Should we get rid of this duplicate? *)
  Notation gt0_neq0 := positive_is_nonzero (only parsing).

  Lemma pow_Z2N_Zpow : forall a n, 0 <= a ->
    ((Z.to_nat a) ^ n = Z.to_nat (a ^ Z.of_nat n)%Z)%nat.
  Proof.
    intros; induction n; try reflexivity.
    rewrite Nat2Z.inj_succ.
    rewrite pow_succ_r by apply le_0_n.
    rewrite Z.pow_succ_r by apply Zle_0_nat.
    rewrite IHn.
    rewrite Z2Nat.inj_mul; auto using Z.pow_nonneg.
  Qed.

  Lemma pow_Zpow : forall a n : nat, Z.of_nat (a ^ n) = Z.of_nat a ^ Z.of_nat n.
  Proof with auto using Zle_0_nat, Z.pow_nonneg.
    intros; apply Z2Nat.inj...
    rewrite <- pow_Z2N_Zpow, !Nat2Z.id...
  Qed.

  Lemma mod_exp_0 : forall a x m, x > 0 -> m > 1 -> a mod m = 0 ->
    a ^ x mod m = 0.
  Proof.
    intros.
    replace x with (Z.of_nat (Z.to_nat x)) in * by (apply Z2Nat.id; omega).
    induction (Z.to_nat x). {
      simpl in *; omega.
    } {
      rewrite Nat2Z.inj_succ in *.
      rewrite Z.pow_succ_r by omega.
      rewrite Z.mul_mod by omega.
      case_eq n; intros. {
        subst. simpl.
        rewrite Zmod_1_l by omega.
        rewrite H1.
        apply Zmod_0_l.
      } {
        subst.
        rewrite IHn by (rewrite Nat2Z.inj_succ in *; omega).
        rewrite H1.
        auto.
      }
    }
  Qed.

  Lemma mod_pow : forall (a m b : Z), (0 <= b) -> (m <> 0) ->
      a ^ b mod m = (a mod m) ^ b mod m.
  Proof.
    intros; rewrite <- (Z2Nat.id b) by auto.
    induction (Z.to_nat b); auto.
    rewrite Nat2Z.inj_succ.
    do 2 rewrite Z.pow_succ_r by apply Nat2Z.is_nonneg.
    rewrite Z.mul_mod by auto.
    rewrite (Z.mul_mod (a mod m) ((a mod m) ^ Z.of_nat n) m) by auto.
    rewrite <- IHn by auto.
    rewrite Z.mod_mod by auto.
    reflexivity.
  Qed.

  Ltac divide_exists_mul := let k := fresh "k" in
  match goal with
  | [ H : (?a | ?b) |- _ ] => apply Z.mod_divide in H; try apply Zmod_divides in H; destruct H as [k H]
  | [ |- (?a | ?b) ] => apply Z.mod_divide; try apply Zmod_divides
  end; (omega || auto).

  Lemma divide_mul_div: forall a b c (a_nonzero : a <> 0) (c_nonzero : c <> 0),
    (a | b * (a / c)) -> (c | a) -> (c | b).
  Proof.
    intros ? ? ? ? ? divide_a divide_c_a; do 2 divide_exists_mul.
    rewrite divide_c_a in divide_a.
    rewrite div_mul' in divide_a by auto.
    replace (b * k) with (k * b) in divide_a by ring.
    replace (c * k * k0) with (k * (k0 * c)) in divide_a by ring.
    rewrite Z.mul_cancel_l in divide_a by (intuition; rewrite H in divide_c_a; ring_simplify in divide_a; intuition).
    eapply Zdivide_intro; eauto.
  Qed.

  Lemma divide2_even_iff : forall n, (2 | n) <-> Z.even n = true.
  Proof.
    intro; split. {
      intro divide2_n.
      divide_exists_mul; [ | pose proof (Z.mod_pos_bound n 2); omega].
      rewrite divide2_n.
      apply Z.even_mul.
    } {
      intro n_even.
      pose proof (Zmod_even n).
      rewrite n_even in H.
      apply Zmod_divide; omega || auto.
    }
<<<<<<< HEAD
  }
Qed.

Lemma mod_pow : forall (a m b : Z), (0 <= b) -> (m <> 0) ->
    a ^ b mod m = (a mod m) ^ b mod m.
Proof.
  intros; rewrite <- (Z2Nat.id b) by auto.
  induction (Z.to_nat b); auto.
  rewrite Nat2Z.inj_succ.
  do 2 rewrite Z.pow_succ_r by apply Nat2Z.is_nonneg.
  rewrite Z.mul_mod by auto.
  rewrite (Z.mul_mod (a mod m) ((a mod m) ^ Z.of_nat n) m) by auto.
  rewrite <- IHn by auto.
  rewrite Z.mod_mod by auto.
  reflexivity.
Qed.

Ltac Zdivide_exists_mul := let k := fresh "k" in
match goal with
| [ H : (?a | ?b) |- _ ] => apply Z.mod_divide in H; try apply Zmod_divides in H; destruct H as [k H]
| [ |- (?a | ?b) ] => apply Z.mod_divide; try apply Zmod_divides
end; (omega || auto).

Lemma divide_mul_div: forall a b c (a_nonzero : a <> 0) (c_nonzero : c <> 0),
  (a | b * (a / c)) -> (c | a) -> (c | b).
Proof.
  intros ? ? ? ? ? divide_a divide_c_a; do 2 Zdivide_exists_mul.
  rewrite divide_c_a in divide_a.
  rewrite Z_div_mul' in divide_a by auto.
  replace (b * k) with (k * b) in divide_a by ring.
  replace (c * k * k0) with (k * (k0 * c)) in divide_a by ring.
  rewrite Z.mul_cancel_l in divide_a by (intuition; rewrite H in divide_c_a; ring_simplify in divide_a; intuition).
  eapply Zdivide_intro; eauto.
Qed.

Lemma divide2_even_iff : forall n, (2 | n) <-> Z.even n = true.
Proof.
  intro; split. {
    intro divide2_n.
    Zdivide_exists_mul; [ | pose proof (Z.mod_pos_bound n 2); omega].
    rewrite divide2_n.
    apply Z.even_mul.
  } {
    intro n_even.
    pose proof (Zmod_even n).
    rewrite n_even in H.
    apply Zmod_divide; omega || auto.
  }
Qed.

Lemma prime_odd_or_2 : forall p (prime_p : prime p), p = 2 \/ Z.odd p = true.
Proof.
  intros.
  apply Decidable.imp_not_l; try apply Z.eq_decidable.
  intros p_neq2.
  pose proof (Zmod_odd p) as mod_odd.
  destruct (Sumbool.sumbool_of_bool (Z.odd p)) as [? | p_not_odd]; auto.
  rewrite p_not_odd in mod_odd.
  apply Zmod_divides in mod_odd; try omega.
  destruct mod_odd as [c c_id].
  rewrite Z.mul_comm in c_id.
  apply Zdivide_intro in c_id.
  apply prime_divisors in c_id; auto.
  destruct c_id; [omega | destruct H; [omega | destruct H; auto]].
  pose proof (prime_ge_2 p prime_p); omega.
Qed.

Lemma mul_div_eq : (forall a m, m > 0 -> m * (a / m) = (a - a mod m))%Z.
Proof.
  intros.
  rewrite (Z_div_mod_eq a m) at 2 by auto.
  ring.
Qed.

Ltac prime_bound := match goal with
| [ H : prime ?p |- _ ] => pose proof (prime_ge_2 p H); try omega
end.

Lemma Zlt_minus_lt_0 : forall n m, m < n -> 0 < n - m.
Proof.
  intros; omega.
Qed.


Lemma Z_testbit_low : forall n x i, (0 <= i < n) ->
  Z.testbit x i = Z.testbit (Z.land x (Z.ones n)) i.
Proof.
  intros.
  rewrite Z.land_ones by omega.
  symmetry.
  apply Z.mod_pow2_bits_low.
  omega.
Qed.

Lemma Z_testbit_add_shiftl_low : forall i a b n, (0 <= i < n) ->
  Z.testbit (a + Z.shiftl b n) i = Z.testbit a i.
Proof.
  intros.
  erewrite Z_testbit_low; eauto.
  rewrite Z.land_ones, Z.shiftl_mul_pow2 by omega.
  rewrite Z.mod_add by (pose proof (Z.pow_pos_nonneg 2 n); omega).
  apply Z.mod_pow2_bits_low.
  omega.
Qed.


Lemma Z_mod_div_eq0 : forall a b, 0 < b -> (a mod b) / b = 0.
Proof.
  intros.
  apply Z.div_small.
  auto using Z.mod_pos_bound.
Qed.

Lemma Z_shiftr_add_shiftl_high : forall n m a b, 0 <= n <= m -> 0 <= a < 2 ^ n ->
  Z.shiftr (a + (Z.shiftl b n)) m = Z.shiftr b (m - n).
Proof.
  intros.
  rewrite !Z.shiftr_div_pow2, Z.shiftl_mul_pow2 by omega.
  replace (2 ^ m) with (2 ^ n * 2 ^ (m - n)) by
    (rewrite <-Z.pow_add_r by omega; f_equal; ring).
  rewrite <-Z.div_div, Z.div_add, (Z.div_small a) ; try solve
    [assumption || apply Z.pow_nonzero || apply Z.pow_pos_nonneg; omega].
  f_equal; ring.
Qed.

Lemma Z_shiftr_add_shiftl_low : forall n m a b, 0 <= m <= n -> 0 <= a < 2 ^ n ->
  Z.shiftr (a + (Z.shiftl b n)) m = Z.shiftr a m + Z.shiftr b (m - n).
Proof.
  intros.
  rewrite !Z.shiftr_div_pow2, Z.shiftl_mul_pow2, Z.shiftr_mul_pow2 by omega.
  replace (2 ^ n) with (2 ^ (n - m) * 2 ^ m) by
    (rewrite <-Z.pow_add_r by omega; f_equal; ring).
  rewrite Z.mul_assoc, Z.div_add by (apply Z.pow_nonzero; omega).
  repeat f_equal; ring.
Qed.

Lemma Z_testbit_add_shiftl_high : forall i, (0 <= i) -> forall a b n, (0 <= n <= i) ->
  0 <= a < 2 ^ n ->
  Z.testbit (a + Z.shiftl b n) i = Z.testbit b (i - n).
Proof.
  intros ? ?.
  apply natlike_ind with (x := i); intros; try assumption;
    (destruct (Z_eq_dec 0 n); [ subst; rewrite Z.pow_0_r in *;
     replace a with 0 by omega; f_equal; ring | ]); try omega.
  rewrite <-Z.add_1_r at 1. rewrite <-Z.shiftr_spec by assumption.
  replace (Z.succ x - n) with (x - (n - 1)) by ring.
  rewrite Z_shiftr_add_shiftl_low, <-Z.shiftl_opp_r with (a := b) by omega.
  rewrite <-H1 with (a := Z.shiftr a 1); try omega; [ repeat f_equal; ring | ].
  rewrite Z.shiftr_div_pow2 by omega.
  split; apply Z.div_pos || apply Z.div_lt_upper_bound;
    try solve [rewrite ?Z.pow_1_r; omega].
  rewrite <-Z.pow_add_r by omega.
  replace (1 + (n - 1)) with n by ring; omega.
Qed.

Lemma Z_land_add_land : forall n m a b, (m <= n)%nat ->
  Z.land ((Z.land a (Z.ones (Z.of_nat n))) + (Z.shiftl b (Z.of_nat n))) (Z.ones (Z.of_nat m)) = Z.land a (Z.ones (Z.of_nat m)).
Proof.
  intros.
  rewrite !Z.land_ones by apply Nat2Z.is_nonneg.
  rewrite Z.shiftl_mul_pow2 by apply Nat2Z.is_nonneg.
  replace (b * 2 ^ Z.of_nat n) with
    ((b * 2 ^ Z.of_nat (n - m)) * 2 ^ Z.of_nat m) by
    (rewrite (le_plus_minus m n) at 2; try assumption;
     rewrite Nat2Z.inj_add, Z.pow_add_r by apply Nat2Z.is_nonneg; ring).
  rewrite Z.mod_add by (pose proof (Z.pow_pos_nonneg 2 (Z.of_nat m)); omega).
  symmetry. apply Znumtheory.Zmod_div_mod; try (apply Z.pow_pos_nonneg; omega).
  rewrite (le_plus_minus m n) by assumption.
  rewrite Nat2Z.inj_add, Z.pow_add_r by apply Nat2Z.is_nonneg.
  apply Z.divide_factor_l.
Qed.

Lemma Z_pow_gt0 : forall a, 0 < a -> forall b, 0 <= b -> 0 < a ^ b.
Proof.
  intros until 1.
  apply natlike_ind; try (simpl; omega).
  intros.
  rewrite Z.pow_succ_r by assumption.
  apply Z.mul_pos_pos; assumption.
Qed.

Lemma div_pow2succ : forall n x, (0 <= x) ->
  n / 2 ^ Z.succ x = Z.div2 (n / 2 ^ x).
Proof.
  intros.
  rewrite Z.pow_succ_r, Z.mul_comm by auto.
  rewrite <- Z.div_div by (try apply Z.pow_nonzero; omega).
  rewrite Zdiv2_div.
  reflexivity.
Qed.

Lemma shiftr_succ : forall n x,
  Z.shiftr n (Z.succ x) = Z.shiftr (Z.shiftr n x) 1.
Proof.
  intros.
  rewrite Z.shiftr_shiftr by omega.
  reflexivity.
Qed.


Definition Z_shiftl_by n a := Z.shiftl a n.

Lemma Z_shiftl_by_mul_pow2 : forall n a, 0 <= n -> Z.mul (2 ^ n) a = Z_shiftl_by n a.
Proof.
  intros.
  unfold Z_shiftl_by.
  rewrite Z.shiftl_mul_pow2 by assumption.
  apply Z.mul_comm.
Qed.

Lemma map_shiftl : forall n l, 0 <= n -> map (Z.mul (2 ^ n)) l = map (Z_shiftl_by n) l.
Proof.
  intros; induction l; auto using Z_shiftl_by_mul_pow2.
  simpl.
  rewrite IHl.
  f_equal.
  apply Z_shiftl_by_mul_pow2.
  assumption.
Qed.

Lemma Z_odd_mod : forall a b, (b <> 0)%Z ->
  Z.odd (a mod b) = if Z.odd b then xorb (Z.odd a) (Z.odd (a / b)) else Z.odd a.
Proof.
  intros.
  rewrite Zmod_eq_full by assumption.
  rewrite <-Z.add_opp_r, Z.odd_add, Z.odd_opp, Z.odd_mul.
  case_eq (Z.odd b); intros; rewrite ?Bool.andb_true_r, ?Bool.andb_false_r; auto using Bool.xorb_false_r.
Qed.

Lemma mod_same_pow : forall a b c, 0 <= c <= b -> a ^ b mod a ^ c = 0.
Proof.
  intros.
  replace b with (b - c + c) by ring.
  rewrite Z.pow_add_r by omega.
  apply Z_mod_mult.
Qed.

  Lemma Z_ones_succ : forall x, (0 <= x) ->
=======
  Qed.

  Lemma prime_odd_or_2 : forall p (prime_p : prime p), p = 2 \/ Z.odd p = true.
  Proof.
    intros.
    apply Decidable.imp_not_l; try apply Z.eq_decidable.
    intros p_neq2.
    pose proof (Zmod_odd p) as mod_odd.
    destruct (Sumbool.sumbool_of_bool (Z.odd p)) as [? | p_not_odd]; auto.
    rewrite p_not_odd in mod_odd.
    apply Zmod_divides in mod_odd; try omega.
    destruct mod_odd as [c c_id].
    rewrite Z.mul_comm in c_id.
    apply Zdivide_intro in c_id.
    apply prime_divisors in c_id; auto.
    destruct c_id; [omega | destruct H; [omega | destruct H; auto]].
    pose proof (prime_ge_2 p prime_p); omega.
  Qed.

  Lemma mul_div_eq : forall a m, m > 0 -> m * (a / m) = (a - a mod m).
  Proof.
    intros.
    rewrite (Z_div_mod_eq a m) at 2 by auto.
    ring.
  Qed.

  Lemma mul_div_eq' : (forall a m, m > 0 -> (a / m) * m = (a - a mod m))%Z.
  Proof.
    intros.
    rewrite (Z_div_mod_eq a m) at 2 by auto.
    ring.
  Qed.

  Hint Rewrite mul_div_eq mul_div_eq' using lia : zdiv_to_mod.
  Hint Rewrite <- mul_div_eq' using lia : zmod_to_div.

  Ltac prime_bound := match goal with
  | [ H : prime ?p |- _ ] => pose proof (prime_ge_2 p H); try omega
  end.

  Lemma testbit_low : forall n x i, (0 <= i < n) ->
    Z.testbit x i = Z.testbit (Z.land x (Z.ones n)) i.
  Proof.
    intros.
    rewrite Z.land_ones by omega.
    symmetry.
    apply Z.mod_pow2_bits_low.
    omega.
  Qed.


  Lemma testbit_shiftl : forall i, (0 <= i) -> forall a b n, (i < n) ->
    Z.testbit (a + Z.shiftl b n) i = Z.testbit a i.
  Proof.
    intros.
    erewrite Z.testbit_low; eauto.
    rewrite Z.land_ones, Z.shiftl_mul_pow2 by omega.
    rewrite Z.mod_add by (pose proof (Z.pow_pos_nonneg 2 n); omega).
    auto using Z.mod_pow2_bits_low.
  Qed.

  Lemma mod_div_eq0 : forall a b, 0 < b -> (a mod b) / b = 0.
  Proof.
    intros.
    apply Z.div_small.
    auto using Z.mod_pos_bound.
  Qed.
  Hint Rewrite mod_div_eq0 using lia : zsimplify.

  Lemma shiftr_add_land : forall n m a b, (n <= m)%nat ->
    Z.shiftr ((Z.land a (Z.ones (Z.of_nat n))) + (Z.shiftl b (Z.of_nat n))) (Z.of_nat m) = Z.shiftr b (Z.of_nat (m - n)).
  Proof.
    intros.
    rewrite Z.land_ones by apply Nat2Z.is_nonneg.
    rewrite !Z.shiftr_div_pow2 by apply Nat2Z.is_nonneg.
    rewrite Z.shiftl_mul_pow2 by apply Nat2Z.is_nonneg.
    rewrite (le_plus_minus n m) at 1 by assumption.
    rewrite Nat2Z.inj_add.
    rewrite Z.pow_add_r by apply Nat2Z.is_nonneg.
    rewrite <- Z.div_div by first
      [ pose proof (Z.pow_pos_nonneg 2 (Z.of_nat n)); omega
      | apply Z.pow_pos_nonneg; omega ].
    rewrite Z.div_add by (pose proof (Z.pow_pos_nonneg 2 (Z.of_nat n)); omega).
    rewrite mod_div_eq0 by (pose proof (Z.pow_pos_nonneg 2 (Z.of_nat n)); omega); auto.
  Qed.

  Lemma land_add_land : forall n m a b, (m <= n)%nat ->
    Z.land ((Z.land a (Z.ones (Z.of_nat n))) + (Z.shiftl b (Z.of_nat n))) (Z.ones (Z.of_nat m)) = Z.land a (Z.ones (Z.of_nat m)).
  Proof.
    intros.
    rewrite !Z.land_ones by apply Nat2Z.is_nonneg.
    rewrite Z.shiftl_mul_pow2 by apply Nat2Z.is_nonneg.
    replace (b * 2 ^ Z.of_nat n) with
      ((b * 2 ^ Z.of_nat (n - m)) * 2 ^ Z.of_nat m) by
      (rewrite (le_plus_minus m n) at 2; try assumption;
       rewrite Nat2Z.inj_add, Z.pow_add_r by apply Nat2Z.is_nonneg; ring).
    rewrite Z.mod_add by (pose proof (Z.pow_pos_nonneg 2 (Z.of_nat m)); omega).
    symmetry. apply Znumtheory.Zmod_div_mod; try (apply Z.pow_pos_nonneg; omega).
    rewrite (le_plus_minus m n) by assumption.
    rewrite Nat2Z.inj_add, Z.pow_add_r by apply Nat2Z.is_nonneg.
    apply Z.divide_factor_l.
  Qed.

  Lemma div_pow2succ : forall n x, (0 <= x) ->
    n / 2 ^ Z.succ x = Z.div2 (n / 2 ^ x).
  Proof.
    intros.
    rewrite Z.pow_succ_r, Z.mul_comm by auto.
    rewrite <- Z.div_div by (try apply Z.pow_nonzero; omega).
    rewrite Zdiv2_div.
    reflexivity.
  Qed.

  Lemma shiftr_succ : forall n x,
    Z.shiftr n (Z.succ x) = Z.shiftr (Z.shiftr n x) 1.
  Proof.
    intros.
    rewrite Z.shiftr_shiftr by omega.
    reflexivity.
  Qed.


  Definition shiftl_by n a := Z.shiftl a n.

  Lemma shiftl_by_mul_pow2 : forall n a, 0 <= n -> Z.mul (2 ^ n) a = Z.shiftl_by n a.
  Proof.
    intros.
    unfold Z.shiftl_by.
    rewrite Z.shiftl_mul_pow2 by assumption.
    apply Z.mul_comm.
  Qed.

  Lemma map_shiftl : forall n l, 0 <= n -> map (Z.mul (2 ^ n)) l = map (Z.shiftl_by n) l.
  Proof.
    intros; induction l; auto using Z.shiftl_by_mul_pow2.
    simpl.
    rewrite IHl.
    f_equal.
    apply Z.shiftl_by_mul_pow2.
    assumption.
  Qed.

  Lemma odd_mod : forall a b, (b <> 0)%Z ->
    Z.odd (a mod b) = if Z.odd b then xorb (Z.odd a) (Z.odd (a / b)) else Z.odd a.
  Proof.
    intros.
    rewrite Zmod_eq_full by assumption.
    rewrite <-Z.add_opp_r, Z.odd_add, Z.odd_opp, Z.odd_mul.
    case_eq (Z.odd b); intros; rewrite ?Bool.andb_true_r, ?Bool.andb_false_r; auto using Bool.xorb_false_r.
  Qed.

  Lemma mod_same_pow : forall a b c, 0 <= c <= b -> a ^ b mod a ^ c = 0.
  Proof.
    intros.
    replace b with (b - c + c) by ring.
    rewrite Z.pow_add_r by omega.
    apply Z_mod_mult.
  Qed.
  Hint Rewrite mod_same_pow using lia : zsimplify.

  Lemma ones_succ : forall x, (0 <= x) ->
>>>>>>> 0cea3e2f
    Z.ones (Z.succ x) = 2 ^ x + Z.ones x.
  Proof.
    unfold Z.ones; intros.
    rewrite !Z.shiftl_1_l.
    rewrite Z.add_pred_r.
    apply Z.succ_inj.
    rewrite !Z.succ_pred.
    rewrite Z.pow_succ_r; omega.
  Qed.

  Lemma div_floor : forall a b c, 0 < b -> a < b * (Z.succ c) -> a / b <= c.
  Proof.
    intros.
    apply Z.lt_succ_r.
    apply Z.div_lt_upper_bound; try omega.
  Qed.

  Lemma shiftr_1_r_le : forall a b, a <= b ->
    Z.shiftr a 1 <= Z.shiftr b 1.
  Proof.
    intros.
    rewrite !Z.shiftr_div_pow2, Z.pow_1_r by omega.
    apply Z.div_le_mono; omega.
  Qed.

  Lemma ones_pred : forall i, 0 < i -> Z.ones (Z.pred i) = Z.shiftr (Z.ones i) 1.
  Proof.
    induction i; [ | | pose proof (Pos2Z.neg_is_neg p) ]; try omega.
    intros.
    unfold Z.ones.
    rewrite !Z.shiftl_1_l, Z.shiftr_div_pow2, <-!Z.sub_1_r, Z.pow_1_r, <-!Z.add_opp_r by omega.
    replace (2 ^ (Z.pos p)) with (2 ^ (Z.pos p - 1)* 2).
    rewrite Z.div_add_l by omega.
    reflexivity.
    change 2 with (2 ^ 1) at 2.
    rewrite <-Z.pow_add_r by (pose proof (Pos2Z.is_pos p); omega).
    f_equal. omega.
  Qed.

  Lemma shiftr_ones' : forall a n, 0 <= a < 2 ^ n -> forall i, (0 <= i) ->
    Z.shiftr a i <= Z.ones (n - i) \/ n <= i.
  Proof.
    intros until 1.
    apply natlike_ind.
    + unfold Z.ones.
      rewrite Z.shiftr_0_r, Z.shiftl_1_l, Z.sub_0_r.
      omega.
    + intros.
      destruct (Z_lt_le_dec x n); try omega.
      intuition.
      left.
      rewrite shiftr_succ.
      replace (n - Z.succ x) with (Z.pred (n - x)) by omega.
      rewrite Z.ones_pred by omega.
      apply Z.shiftr_1_r_le.
      assumption.
  Qed.

  Lemma shiftr_ones : forall a n i, 0 <= a < 2 ^ n -> (0 <= i) -> (i <= n) ->
    Z.shiftr a i <= Z.ones (n - i) .
  Proof.
    intros a n i G G0 G1.
    destruct (Z_le_lt_eq_dec i n G1).
    + destruct (Z.shiftr_ones' a n G i G0); omega.
    + subst; rewrite Z.sub_diag.
      destruct (Z_eq_dec a 0).
      - subst; rewrite Z.shiftr_0_l; reflexivity.
      - rewrite Z.shiftr_eq_0; try omega; try reflexivity.
        apply Z.log2_lt_pow2; omega.
  Qed.

  Lemma shiftr_upper_bound : forall a n, 0 <= n -> 0 <= a <= 2 ^ n -> Z.shiftr a n <= 1.
  Proof.
    intros a ? ? [a_nonneg a_upper_bound].
    apply Z_le_lt_eq_dec in a_upper_bound.
    destruct a_upper_bound.
    + destruct (Z_eq_dec 0 a).
      - subst; rewrite Z.shiftr_0_l; omega.
      - rewrite Z.shiftr_eq_0; auto; try omega.
        apply Z.log2_lt_pow2; auto; omega.
    + subst.
      rewrite Z.shiftr_div_pow2 by assumption.
      rewrite Z.div_same; try omega.
      assert (0 < 2 ^ n) by (apply Z.pow_pos_nonneg; omega).
      omega.
  Qed.

<<<<<<< HEAD
(* prove that combinations of known positive/nonnegative numbers are positive/nonnegative *)
Ltac zero_bounds' :=
  repeat match goal with
  | [ |- 0 <= _ + _] => apply Z.add_nonneg_nonneg
  | [ |- 0 <= _ - _] => apply Z.le_0_sub
  | [ |- 0 <= _ * _] => apply Z.mul_nonneg_nonneg
  | [ |- 0 <= _ / _] => apply Z.div_pos
  | [ |- 0 <= _ ^ _ ] => apply Z.pow_nonneg
  | [ |- 0 <= Z.shiftr _ _] => apply Z.shiftr_nonneg
  | [ |- 0 < _ + _] => try solve [apply Z.add_pos_nonneg; zero_bounds'];
                       try solve [apply Z.add_nonneg_pos; zero_bounds']
  | [ |- 0 < _ - _] => apply Z.lt_0_sub
  | [ |- 0 < _ * _] => apply Z.lt_0_mul; left; split
  | [ |- 0 < _ / _] => apply Z.div_str_pos
  | [ |- 0 < _ ^ _ ] => apply Z.pow_pos_nonneg
  end; try omega; try prime_bound; auto.

Ltac zero_bounds := try omega; try prime_bound; zero_bounds'.

Lemma Z_ones_nonneg : forall i, (0 <= i) -> 0 <= Z.ones i.
Proof.
  apply natlike_ind.
  + unfold Z.ones. simpl; omega.
  + intros.
    rewrite Z_ones_succ by assumption.
    zero_bounds.
Qed.

Lemma Z_ones_pos_pos : forall i, (0 < i) -> 0 < Z.ones i.
Proof.
  intros.
  unfold Z.ones.
  rewrite Z.shiftl_1_l.
  apply Z.lt_succ_lt_pred.
  apply Z.pow_gt_1; omega.
Qed.

Lemma N_le_1_l : forall p, (1 <= N.pos p)%N.
Proof.
  destruct p; cbv; congruence.
Qed.

Lemma Pos_land_upper_bound_l : forall a b, (Pos.land a b <= N.pos a)%N.
Proof.
  induction a; destruct b; intros; try solve [cbv; congruence];
    simpl; specialize (IHa b); case_eq (Pos.land a b); intro; simpl;
    try (apply N_le_1_l || apply N.le_0_l); intro land_eq;
    rewrite land_eq in *; unfold N.le, N.compare in *;
    rewrite ?Pos.compare_xI_xI, ?Pos.compare_xO_xI, ?Pos.compare_xO_xO;
    try assumption.
  destruct (p ?=a)%positive; cbv; congruence.
Qed.

Lemma Z_land_upper_bound_l : forall a b, (0 <= a) -> (0 <= b) ->
  Z.land a b <= a.
Proof.
  intros.
  destruct a, b; try solve [exfalso; auto]; try solve [cbv; congruence].
  cbv [Z.land].
  rewrite <-N2Z.inj_pos, <-N2Z.inj_le.
  auto using Pos_land_upper_bound_l.
Qed.

Lemma Z_land_upper_bound_r : forall a b, (0 <= a) -> (0 <= b) ->
  Z.land a b <= b.
Proof.
  intros.
  rewrite Z.land_comm.
  auto using Z_land_upper_bound_l.
Qed.

Lemma Z_le_fold_right_max : forall low l x, (forall y, In y l -> low <= y) ->
  In x l -> x <= fold_right Z.max low l.
Proof.
  induction l; intros ? lower_bound In_list; [cbv [In] in *; intuition | ].
  simpl.
  destruct (in_inv In_list); subst.
  + apply Z.le_max_l.
  + etransitivity.
    - apply IHl; auto; intuition.
    - apply Z.le_max_r.
Qed.

Lemma Z_le_fold_right_max_initial : forall low l, low <= fold_right Z.max low l.
Proof.
  induction l; intros; try reflexivity.
  etransitivity; [ apply IHl | apply Z.le_max_r ].
Qed.

  (* TODO : move to ZUtil *)
  Lemma Z_lor_shiftl : forall a b n, 0 <= n -> 0 <= a < 2 ^ n ->
    Z.lor a (Z.shiftl b n) = a + (Z.shiftl b n).
  Proof.
    intros.
    apply Z.bits_inj'; intros t ?.
    rewrite Z.lor_spec, Z.shiftl_spec by assumption.
    destruct (Z_lt_dec t n).
    + rewrite Z_testbit_add_shiftl_low by omega.
      rewrite Z.testbit_neg_r with (n := t - n) by omega.
      apply Bool.orb_false_r.
    + rewrite Z_testbit_add_shiftl_high by omega.
      replace (Z.testbit a t) with false; [ apply Bool.orb_false_l | ].
      symmetry.
      apply Z.testbit_false; try omega.
      rewrite Z.div_small; try reflexivity.
      split; try eapply Z.lt_le_trans with (m := 2 ^ n); try omega.
      apply Z.pow_le_mono_r; omega.
  Qed.
=======
  (* prove that combinations of known positive/nonnegative numbers are positive/nonnegative *)
  Ltac zero_bounds' :=
    repeat match goal with
    | [ |- 0 <= _ + _] => apply Z.add_nonneg_nonneg
    | [ |- 0 <= _ - _] => apply Z.le_0_sub
    | [ |- 0 <= _ * _] => apply Z.mul_nonneg_nonneg
    | [ |- 0 <= _ / _] => apply Z.div_pos
    | [ |- 0 <= _ ^ _ ] => apply Z.pow_nonneg
    | [ |- 0 <= Z.shiftr _ _] => apply Z.shiftr_nonneg
    | [ |- 0 < _ + _] => try solve [apply Z.add_pos_nonneg; zero_bounds'];
                         try solve [apply Z.add_nonneg_pos; zero_bounds']
    | [ |- 0 < _ - _] => apply Z.lt_0_sub
    | [ |- 0 < _ * _] => apply Z.lt_0_mul; left; split
    | [ |- 0 < _ / _] => apply Z.div_str_pos
    | [ |- 0 < _ ^ _ ] => apply Z.pow_pos_nonneg
    end; try omega; try prime_bound; auto.

  Ltac zero_bounds := try omega; try prime_bound; zero_bounds'.

  Hint Extern 1 => progress zero_bounds : zero_bounds.

  Lemma ones_nonneg : forall i, (0 <= i) -> 0 <= Z.ones i.
  Proof.
    apply natlike_ind.
    + unfold Z.ones. simpl; omega.
    + intros.
      rewrite Z.ones_succ by assumption.
      zero_bounds.
  Qed.

  Lemma ones_pos_pos : forall i, (0 < i) -> 0 < Z.ones i.
  Proof.
    intros.
    unfold Z.ones.
    rewrite Z.shiftl_1_l.
    apply Z.lt_succ_lt_pred.
    apply Z.pow_gt_1; omega.
  Qed.

  Lemma N_le_1_l : forall p, (1 <= N.pos p)%N.
  Proof.
    destruct p; cbv; congruence.
  Qed.

  Lemma Pos_land_upper_bound_l : forall a b, (Pos.land a b <= N.pos a)%N.
  Proof.
    induction a; destruct b; intros; try solve [cbv; congruence];
      simpl; specialize (IHa b); case_eq (Pos.land a b); intro; simpl;
      try (apply N_le_1_l || apply N.le_0_l); intro land_eq;
      rewrite land_eq in *; unfold N.le, N.compare in *;
      rewrite ?Pos.compare_xI_xI, ?Pos.compare_xO_xI, ?Pos.compare_xO_xO;
      try assumption.
    destruct (p ?=a)%positive; cbv; congruence.
  Qed.

  Lemma land_upper_bound_l : forall a b, (0 <= a) -> (0 <= b) ->
    Z.land a b <= a.
  Proof.
    intros.
    destruct a, b; try solve [exfalso; auto]; try solve [cbv; congruence].
    cbv [Z.land].
    rewrite <-N2Z.inj_pos, <-N2Z.inj_le.
    auto using Pos_land_upper_bound_l.
  Qed.

  Lemma land_upper_bound_r : forall a b, (0 <= a) -> (0 <= b) ->
    Z.land a b <= b.
  Proof.
    intros.
    rewrite Z.land_comm.
    auto using Z.land_upper_bound_l.
  Qed.

  Lemma le_fold_right_max : forall low l x, (forall y, In y l -> low <= y) ->
    In x l -> x <= fold_right Z.max low l.
  Proof.
    induction l; intros ? lower_bound In_list; [cbv [In] in *; intuition | ].
    simpl.
    destruct (in_inv In_list); subst.
    + apply Z.le_max_l.
    + etransitivity.
      - apply IHl; auto; intuition.
      - apply Z.le_max_r.
  Qed.

  Lemma le_fold_right_max_initial : forall low l, low <= fold_right Z.max low l.
  Proof.
    induction l; intros; try reflexivity.
    etransitivity; [ apply IHl | apply Z.le_max_r ].
  Qed.

  Ltac ltb_to_lt :=
    repeat match goal with
           | [ H : (?x <? ?y) = ?b |- _ ]
             => let H' := fresh in
                rename H into H';
                pose proof (Zlt_cases x y) as H;
                rewrite H' in H;
                clear H'
           end.

  Ltac compare_to_sgn :=
    repeat match goal with
           | [ H : _ |- _ ] => progress rewrite <- ?Z.sgn_neg_iff, <- ?Z.sgn_pos_iff, <- ?Z.sgn_null_iff in H
           | _ => progress rewrite <- ?Z.sgn_neg_iff, <- ?Z.sgn_pos_iff, <- ?Z.sgn_null_iff
           end.

  Local Ltac replace_to_const c :=
    repeat match goal with
           | [ H : ?x = ?x |- _ ] => clear H
           | [ H : ?x = c, H' : context[?x] |- _ ] => rewrite H in H'
           | [ H : c = ?x, H' : context[?x] |- _ ] => rewrite <- H in H'
           | [ H : ?x = c |- context[?x] ] => rewrite H
           | [ H : c = ?x |- context[?x] ] => rewrite <- H
           end.

  Lemma lt_div_0 n m : n / m < 0 <-> ((n < 0 < m \/ m < 0 < n) /\ 0 < -(n / m)).
  Proof.
    Z.compare_to_sgn; rewrite Z.sgn_opp; simpl.
    pose proof (Zdiv_sgn n m) as H.
    pose proof (Z.sgn_spec (n / m)) as H'.
    repeat first [ progress intuition
                 | progress simpl in *
                 | congruence
                 | lia
                 | progress replace_to_const (-1)
                 | progress replace_to_const 0
                 | progress replace_to_const 1
                 | match goal with
                   | [ x : Z |- _ ] => destruct x
                   end ].
  Qed.

  Lemma two_times_x_minus_x x : 2 * x - x = x.
  Proof. lia. Qed.

  Lemma mul_div_le x y z
        (Hx : 0 <= x) (Hy : 0 <= y) (Hz : 0 < z)
        (Hyz : y <= z)
    : x * y / z <= x.
  Proof.
    transitivity (x * z / z); [ | rewrite Z.div_mul by lia; lia ].
    apply Z_div_le; nia.
  Qed.

  Lemma div_mul_diff a b c
        (Ha : 0 <= a) (Hb : 0 < b) (Hc : 0 <= c)
    : c * a / b - c * (a / b) <= c.
  Proof.
    pose proof (Z.mod_pos_bound a b).
    etransitivity; [ | apply (mul_div_le c (a mod b) b); lia ].
    rewrite (Z_div_mod_eq a b) at 1 by lia.
    rewrite Z.mul_add_distr_l.
    replace (c * (b * (a / b))) with ((c * (a / b)) * b) by lia.
    rewrite Z.div_add_l by lia.
    lia.
  Qed.

  Lemma div_mul_le_le a b c
    :  0 <= a -> 0 < b -> 0 <= c -> c * (a / b) <= c * a / b <= c * (a / b) + c.
  Proof.
    pose proof (Z.div_mul_diff a b c); split; try apply Z.div_mul_le; lia.
  Qed.

  Lemma div_mul_le_le_offset a b c
    : 0 <= a -> 0 < b -> 0 <= c -> c * a / b - c <= c * (a / b).
  Proof.
    pose proof (Z.div_mul_le_le a b c); lia.
  Qed.

  Hint Resolve Zmult_le_compat_r Zmult_le_compat_l Z_div_le Z.div_mul_le_le_offset Z.add_le_mono Z.sub_le_mono : zarith.

  (** * [Z.simplify_fractions_le] *)
  (** The culmination of this series of tactics,
      [Z.simplify_fractions_le], will use the fact that [a * (b / c) <=
      (a * b) / c], and do some reasoning modulo associativity and
      commutativity in [Z] to perform such a reduction.  It may leave
      over goals if it cannot prove that some denominators are non-zero.
      If the rewrite [a * (b / c)] → [(a * b) / c] is safe to do on the
      LHS of the goal, this tactic should not turn a solvable goal into
      an unsolvable one.

      After running, the tactic does some basic rewriting to simplify
      fractions, e.g., that [a * b / b = a]. *)
  Ltac split_sums_step :=
    match goal with
    | [ |- _ + _ <= _ ]
      => etransitivity; [ eapply Z.add_le_mono | ]
    | [ |- _ - _ <= _ ]
      => etransitivity; [ eapply Z.sub_le_mono | ]
    end.
  Ltac split_sums :=
    try (split_sums_step; [ split_sums.. | ]).
  Ltac pre_reorder_fractions_step :=
    match goal with
    | [ |- context[?x / ?y * ?z] ]
      => rewrite (Z.mul_comm (x / y) z)
    | _ => let LHS := match goal with |- ?LHS <= ?RHS => LHS end in
           match LHS with
           | context G[?x * (?y / ?z)]
             => let G' := context G[(x * y) / z] in
                transitivity G'
           end
    end.
  Ltac pre_reorder_fractions :=
    try first [ split_sums_step; [ pre_reorder_fractions.. | ]
              | pre_reorder_fractions_step; [ .. | pre_reorder_fractions ] ].
  Ltac split_comparison :=
    match goal with
    | [ |- ?x <= ?x ] => reflexivity
    | [ H : _ >= _ |- _ ]
      => apply Z.ge_le_iff in H
    | [ |- ?x * ?y <= ?z * ?w ]
      => lazymatch goal with
         | [ H : 0 <= x |- _ ] => idtac
         | [ H : x < 0 |- _ ] => fail
         | _ => destruct (Z_lt_le_dec x 0)
         end;
         [ ..
         | lazymatch goal with
           | [ H : 0 <= y |- _ ] => idtac
           | [ H : y < 0 |- _ ] => fail
           | _ => destruct (Z_lt_le_dec y 0)
           end;
           [ ..
           | apply Zmult_le_compat; [ | | assumption | assumption ] ] ]
    | [ |- ?x / ?y <= ?z / ?y ]
      => lazymatch goal with
         | [ H : 0 < y |- _ ] => idtac
         | [ H : y <= 0 |- _ ] => fail
         | _ => destruct (Z_lt_le_dec 0 y)
         end;
         [ apply Z_div_le; [ apply Z.gt_lt_iff; assumption | ]
         | .. ]
    | [ |- ?x / ?y <= ?x / ?z ]
      => lazymatch goal with
         | [ H : 0 <= x |- _ ] => idtac
         | [ H : x < 0 |- _ ] => fail
         | _ => destruct (Z_lt_le_dec x 0)
         end;
         [ ..
         | lazymatch goal with
           | [ H : 0 < z |- _ ] => idtac
           | [ H : z <= 0 |- _ ] => fail
           | _ => destruct (Z_lt_le_dec 0 z)
           end;
           [ apply Z.div_le_compat_l; [ assumption | split; [ assumption | ] ]
           | .. ] ]
    | [ |- _ + _ <= _ + _ ]
      => apply Z.add_le_mono
    | [ |- _ - _ <= _ - _ ]
      => apply Z.sub_le_mono
    | [ |- ?x * (?y / ?z) <= (?x * ?y) / ?z ]
      => apply Z.div_mul_le
    end.
  Ltac split_comparison_fin_step :=
    match goal with
    | _ => assumption
    | _ => lia
    | _ => progress subst
    | [ H : ?n * ?m < 0 |- _ ]
      => apply (proj1 (Z.lt_mul_0 n m)) in H; destruct H as [[??]|[??]]
    | [ H : ?n / ?m < 0 |- _ ]
      => apply (proj1 (lt_div_0 n m)) in H; destruct H as [[[??]|[??]]?]
    | [ H : (?x^?y) <= ?n < _, H' : ?n < 0 |- _ ]
      => assert (0 <= x^y) by zero_bounds; lia
    | [ H : (?x^?y) < 0 |- _ ]
      => assert (0 <= x^y) by zero_bounds; lia
    | [ H : (?x^?y) <= 0 |- _ ]
      => let H' := fresh in
         assert (H' : 0 <= x^y) by zero_bounds;
         assert (x^y = 0) by lia;
         clear H H'
    | [ H : _^_ = 0 |- _ ]
      => apply Z.pow_eq_0_iff in H; destruct H as [?|[??]]
    | [ H : 0 <= ?x, H' : ?x - 1 < 0 |- _ ]
      => assert (x = 0) by lia; clear H H'
    | [ |- ?x <= ?y ] => is_evar x; reflexivity
    | [ |- ?x <= ?y ] => is_evar y; reflexivity
    end.
  Ltac split_comparison_fin := repeat split_comparison_fin_step.
  Ltac simplify_fractions_step :=
    match goal with
    | _ => rewrite Z.div_mul by (try apply Z.pow_nonzero; zero_bounds)
    | [ |- context[?x * ?y / ?x] ]
      => rewrite (Z.mul_comm x y)
    | [ |- ?x <= ?x ] => reflexivity
    end.
  Ltac simplify_fractions := repeat simplify_fractions_step.
  Ltac simplify_fractions_le :=
    pre_reorder_fractions;
    [ repeat split_comparison; split_comparison_fin; zero_bounds..
    | simplify_fractions ].

  Lemma log2_nonneg' n a : n <= 0 -> n <= Z.log2 a.
  Proof.
    intros; transitivity 0; auto with zarith.
  Qed.

  Hint Resolve log2_nonneg' : zarith.

  (** We create separate databases for two directions of transformations
      involving [Z.log2]; combining them leads to loops. *)
  (* for hints that take in hypotheses of type [log2 _], and spit out conclusions of type [_ ^ _] *)
  Create HintDb hyp_log2.

  (* for hints that take in hypotheses of type [_ ^ _], and spit out conclusions of type [log2 _] *)
  Create HintDb concl_log2.

  Hint Resolve (fun a b H => proj1 (Z.log2_lt_pow2 a b H)) (fun a b H => proj1 (Z.log2_le_pow2 a b H)) : concl_log2.
  Hint Resolve (fun a b H => proj2 (Z.log2_lt_pow2 a b H)) (fun a b H => proj2 (Z.log2_le_pow2 a b H)) : hyp_log2.

  Lemma le_lt_to_log2 x y z : 0 <= z -> 0 < y -> 2^x <= y < 2^z -> x <= Z.log2 y < z.
  Proof.
    destruct (Z_le_gt_dec 0 x); auto with concl_log2 lia.
  Qed.

  Lemma div_x_y_x x y : 0 < x -> 0 < y -> x / y / x = 1 / y.
  Proof.
    intros; rewrite Z.div_div, (Z.mul_comm y x), <- Z.div_div, Z.div_same by lia.
    reflexivity.
  Qed.

  Hint Rewrite div_x_y_x using lia : zsimplify.

  Lemma mod_opp_l_z_iff a b (H : b <> 0) : a mod b = 0 <-> (-a) mod b = 0.
  Proof.
    split; intro H'; apply Z.mod_opp_l_z in H'; rewrite ?Z.opp_involutive in H'; assumption.
  Qed.

  Lemma opp_eq_0_iff a : -a = 0 <-> a = 0.
  Proof. lia. Qed.

  Hint Rewrite <- mod_opp_l_z_iff using lia : zsimplify.
  Hint Rewrite opp_eq_0_iff : zsimplify.

  Lemma sub_pos_bound a b X : 0 <= a < X -> 0 <= b < X -> -X < a - b < X.
  Proof. lia. Qed.

  Lemma div_opp_l_complete a b (Hb : b <> 0) : -a/b = -(a/b) - (if Z_zerop (a mod b) then 0 else 1).
  Proof.
    destruct (Z_zerop (a mod b)); autorewrite with zsimplify push_Zopp; reflexivity.
  Qed.

  Lemma div_opp_l_complete' a b (Hb : b <> 0) : -(a/b) = -a/b + (if Z_zerop (a mod b) then 0 else 1).
  Proof.
    destruct (Z_zerop (a mod b)); autorewrite with zsimplify pull_Zopp; lia.
  Qed.

  Hint Rewrite Z.div_opp_l_complete using lia : pull_Zopp.
  Hint Rewrite Z.div_opp_l_complete' using lia : push_Zopp.

  Lemma div_opp a : a <> 0 -> -a / a = -1.
  Proof.
    intros; autorewrite with pull_Zopp zsimplify; lia.
  Qed.

  Hint Rewrite Z.div_opp using lia : zsimplify.

  Lemma div_sub_1_0 x : x > 0 -> (x - 1) / x = 0.
  Proof. auto with zarith lia. Qed.

  Hint Rewrite div_sub_1_0 using lia : zsimplify.

  Lemma sub_pos_bound_div a b X : 0 <= a < X -> 0 <= b < X -> -1 <= (a - b) / X <= 0.
  Proof.
    intros H0 H1; pose proof (Z.sub_pos_bound a b X H0 H1).
    assert (Hn : -X <= a - b) by lia.
    assert (Hp : a - b <= X - 1) by lia.
    split; etransitivity; [ | apply Z_div_le, Hn; lia | apply Z_div_le, Hp; lia | ];
      instantiate; autorewrite with zsimplify; try reflexivity.
  Qed.

  Hint Resolve (fun a b X H0 H1 => proj1 (Z.sub_pos_bound_div a b X H0 H1))
       (fun a b X H0 H1 => proj1 (Z.sub_pos_bound_div a b X H0 H1)) : zarith.

  Lemma sub_pos_bound_div_eq a b X : 0 <= a < X -> 0 <= b < X -> (a - b) / X = if a <? b then -1 else 0.
  Proof.
    intros H0 H1; pose proof (Z.sub_pos_bound_div a b X H0 H1).
    destruct (a <? b) eqn:?; Z.ltb_to_lt.
    { cut ((a - b) / X <> 0); [ lia | ].
      autorewrite with zstrip_div; auto with zarith lia. }
    { autorewrite with zstrip_div; auto with zarith lia. }
  Qed.

  Lemma add_opp_pos_bound_div_eq a b X : 0 <= a < X -> 0 <= b < X -> (-b + a) / X = if a <? b then -1 else 0.
  Proof.
    rewrite !(Z.add_comm (-_)), !Z.add_opp_r.
    apply Z.sub_pos_bound_div_eq.
  Qed.

  Hint Rewrite Z.sub_pos_bound_div_eq Z.add_opp_pos_bound_div_eq using lia : zstrip_div.

  Lemma div_small_sym a b : 0 <= a < b -> 0 = a / b.
  Proof. intros; symmetry; apply Z.div_small; assumption. Qed.

  Lemma mod_small_sym a b : 0 <= a < b -> a = a mod b.
  Proof. intros; symmetry; apply Z.mod_small; assumption. Qed.

  Hint Resolve div_small_sym mod_small_sym : zarith.

  Lemma div_add' a b c : c <> 0 -> (a + c * b) / c = a / c + b.
  Proof. intro; rewrite <- Z.div_add, (Z.mul_comm c); try lia. Qed.

  Lemma div_add_l' a b c : b <> 0 -> (b * a + c) / b = a + c / b.
  Proof. intro; rewrite <- Z.div_add_l, (Z.mul_comm b); lia. Qed.

  Hint Rewrite div_add_l' div_add' using lia : zsimplify.

  Lemma div_add_sub_l a b c d : b <> 0 -> (a * b + c - d) / b = a + (c - d) / b.
  Proof. rewrite <- Z.add_sub_assoc; apply Z.div_add_l. Qed.

  Lemma div_add_sub_l' a b c d : b <> 0 -> (b * a + c - d) / b = a + (c - d) / b.
  Proof. rewrite <- Z.add_sub_assoc; apply Z.div_add_l'. Qed.

  Lemma div_add_sub a b c d : c <> 0 -> (a + b * c - d) / c = (a - d) / c + b.
  Proof. rewrite (Z.add_comm _ (_ * _)), (Z.add_comm (_ / _)); apply Z.div_add_sub_l. Qed.

  Lemma div_add_sub' a b c d : c <> 0 -> (a + c * b - d) / c = (a - d) / c + b.
  Proof. rewrite (Z.add_comm _ (_ * _)), (Z.add_comm (_ / _)); apply Z.div_add_sub_l'. Qed.

  Hint Rewrite Z.div_add_sub Z.div_add_sub' Z.div_add_sub_l Z.div_add_sub_l' using lia : zsimplify.

  Lemma div_mul_skip a b k : 0 < b -> 0 < k -> a * b / k / b = a / k.
  Proof.
    intros; rewrite Z.div_div, (Z.mul_comm k), <- Z.div_div by lia.
    autorewrite with zsimplify; reflexivity.
  Qed.

  Lemma div_mul_skip' a b k : 0 < b -> 0 < k -> b * a / k / b = a / k.
  Proof.
    intros; rewrite Z.div_div, (Z.mul_comm k), <- Z.div_div by lia.
    autorewrite with zsimplify; reflexivity.
  Qed.

  Hint Rewrite Z.div_mul_skip Z.div_mul_skip' using lia : zsimplify.
End Z.

Module Export BoundsTactics.
  Ltac prime_bound := Z.prime_bound.
  Ltac zero_bounds := Z.zero_bounds.
End BoundsTactics.
>>>>>>> 0cea3e2f
<|MERGE_RESOLUTION|>--- conflicted
+++ resolved
@@ -175,246 +175,6 @@
       rewrite n_even in H.
       apply Zmod_divide; omega || auto.
     }
-<<<<<<< HEAD
-  }
-Qed.
-
-Lemma mod_pow : forall (a m b : Z), (0 <= b) -> (m <> 0) ->
-    a ^ b mod m = (a mod m) ^ b mod m.
-Proof.
-  intros; rewrite <- (Z2Nat.id b) by auto.
-  induction (Z.to_nat b); auto.
-  rewrite Nat2Z.inj_succ.
-  do 2 rewrite Z.pow_succ_r by apply Nat2Z.is_nonneg.
-  rewrite Z.mul_mod by auto.
-  rewrite (Z.mul_mod (a mod m) ((a mod m) ^ Z.of_nat n) m) by auto.
-  rewrite <- IHn by auto.
-  rewrite Z.mod_mod by auto.
-  reflexivity.
-Qed.
-
-Ltac Zdivide_exists_mul := let k := fresh "k" in
-match goal with
-| [ H : (?a | ?b) |- _ ] => apply Z.mod_divide in H; try apply Zmod_divides in H; destruct H as [k H]
-| [ |- (?a | ?b) ] => apply Z.mod_divide; try apply Zmod_divides
-end; (omega || auto).
-
-Lemma divide_mul_div: forall a b c (a_nonzero : a <> 0) (c_nonzero : c <> 0),
-  (a | b * (a / c)) -> (c | a) -> (c | b).
-Proof.
-  intros ? ? ? ? ? divide_a divide_c_a; do 2 Zdivide_exists_mul.
-  rewrite divide_c_a in divide_a.
-  rewrite Z_div_mul' in divide_a by auto.
-  replace (b * k) with (k * b) in divide_a by ring.
-  replace (c * k * k0) with (k * (k0 * c)) in divide_a by ring.
-  rewrite Z.mul_cancel_l in divide_a by (intuition; rewrite H in divide_c_a; ring_simplify in divide_a; intuition).
-  eapply Zdivide_intro; eauto.
-Qed.
-
-Lemma divide2_even_iff : forall n, (2 | n) <-> Z.even n = true.
-Proof.
-  intro; split. {
-    intro divide2_n.
-    Zdivide_exists_mul; [ | pose proof (Z.mod_pos_bound n 2); omega].
-    rewrite divide2_n.
-    apply Z.even_mul.
-  } {
-    intro n_even.
-    pose proof (Zmod_even n).
-    rewrite n_even in H.
-    apply Zmod_divide; omega || auto.
-  }
-Qed.
-
-Lemma prime_odd_or_2 : forall p (prime_p : prime p), p = 2 \/ Z.odd p = true.
-Proof.
-  intros.
-  apply Decidable.imp_not_l; try apply Z.eq_decidable.
-  intros p_neq2.
-  pose proof (Zmod_odd p) as mod_odd.
-  destruct (Sumbool.sumbool_of_bool (Z.odd p)) as [? | p_not_odd]; auto.
-  rewrite p_not_odd in mod_odd.
-  apply Zmod_divides in mod_odd; try omega.
-  destruct mod_odd as [c c_id].
-  rewrite Z.mul_comm in c_id.
-  apply Zdivide_intro in c_id.
-  apply prime_divisors in c_id; auto.
-  destruct c_id; [omega | destruct H; [omega | destruct H; auto]].
-  pose proof (prime_ge_2 p prime_p); omega.
-Qed.
-
-Lemma mul_div_eq : (forall a m, m > 0 -> m * (a / m) = (a - a mod m))%Z.
-Proof.
-  intros.
-  rewrite (Z_div_mod_eq a m) at 2 by auto.
-  ring.
-Qed.
-
-Ltac prime_bound := match goal with
-| [ H : prime ?p |- _ ] => pose proof (prime_ge_2 p H); try omega
-end.
-
-Lemma Zlt_minus_lt_0 : forall n m, m < n -> 0 < n - m.
-Proof.
-  intros; omega.
-Qed.
-
-
-Lemma Z_testbit_low : forall n x i, (0 <= i < n) ->
-  Z.testbit x i = Z.testbit (Z.land x (Z.ones n)) i.
-Proof.
-  intros.
-  rewrite Z.land_ones by omega.
-  symmetry.
-  apply Z.mod_pow2_bits_low.
-  omega.
-Qed.
-
-Lemma Z_testbit_add_shiftl_low : forall i a b n, (0 <= i < n) ->
-  Z.testbit (a + Z.shiftl b n) i = Z.testbit a i.
-Proof.
-  intros.
-  erewrite Z_testbit_low; eauto.
-  rewrite Z.land_ones, Z.shiftl_mul_pow2 by omega.
-  rewrite Z.mod_add by (pose proof (Z.pow_pos_nonneg 2 n); omega).
-  apply Z.mod_pow2_bits_low.
-  omega.
-Qed.
-
-
-Lemma Z_mod_div_eq0 : forall a b, 0 < b -> (a mod b) / b = 0.
-Proof.
-  intros.
-  apply Z.div_small.
-  auto using Z.mod_pos_bound.
-Qed.
-
-Lemma Z_shiftr_add_shiftl_high : forall n m a b, 0 <= n <= m -> 0 <= a < 2 ^ n ->
-  Z.shiftr (a + (Z.shiftl b n)) m = Z.shiftr b (m - n).
-Proof.
-  intros.
-  rewrite !Z.shiftr_div_pow2, Z.shiftl_mul_pow2 by omega.
-  replace (2 ^ m) with (2 ^ n * 2 ^ (m - n)) by
-    (rewrite <-Z.pow_add_r by omega; f_equal; ring).
-  rewrite <-Z.div_div, Z.div_add, (Z.div_small a) ; try solve
-    [assumption || apply Z.pow_nonzero || apply Z.pow_pos_nonneg; omega].
-  f_equal; ring.
-Qed.
-
-Lemma Z_shiftr_add_shiftl_low : forall n m a b, 0 <= m <= n -> 0 <= a < 2 ^ n ->
-  Z.shiftr (a + (Z.shiftl b n)) m = Z.shiftr a m + Z.shiftr b (m - n).
-Proof.
-  intros.
-  rewrite !Z.shiftr_div_pow2, Z.shiftl_mul_pow2, Z.shiftr_mul_pow2 by omega.
-  replace (2 ^ n) with (2 ^ (n - m) * 2 ^ m) by
-    (rewrite <-Z.pow_add_r by omega; f_equal; ring).
-  rewrite Z.mul_assoc, Z.div_add by (apply Z.pow_nonzero; omega).
-  repeat f_equal; ring.
-Qed.
-
-Lemma Z_testbit_add_shiftl_high : forall i, (0 <= i) -> forall a b n, (0 <= n <= i) ->
-  0 <= a < 2 ^ n ->
-  Z.testbit (a + Z.shiftl b n) i = Z.testbit b (i - n).
-Proof.
-  intros ? ?.
-  apply natlike_ind with (x := i); intros; try assumption;
-    (destruct (Z_eq_dec 0 n); [ subst; rewrite Z.pow_0_r in *;
-     replace a with 0 by omega; f_equal; ring | ]); try omega.
-  rewrite <-Z.add_1_r at 1. rewrite <-Z.shiftr_spec by assumption.
-  replace (Z.succ x - n) with (x - (n - 1)) by ring.
-  rewrite Z_shiftr_add_shiftl_low, <-Z.shiftl_opp_r with (a := b) by omega.
-  rewrite <-H1 with (a := Z.shiftr a 1); try omega; [ repeat f_equal; ring | ].
-  rewrite Z.shiftr_div_pow2 by omega.
-  split; apply Z.div_pos || apply Z.div_lt_upper_bound;
-    try solve [rewrite ?Z.pow_1_r; omega].
-  rewrite <-Z.pow_add_r by omega.
-  replace (1 + (n - 1)) with n by ring; omega.
-Qed.
-
-Lemma Z_land_add_land : forall n m a b, (m <= n)%nat ->
-  Z.land ((Z.land a (Z.ones (Z.of_nat n))) + (Z.shiftl b (Z.of_nat n))) (Z.ones (Z.of_nat m)) = Z.land a (Z.ones (Z.of_nat m)).
-Proof.
-  intros.
-  rewrite !Z.land_ones by apply Nat2Z.is_nonneg.
-  rewrite Z.shiftl_mul_pow2 by apply Nat2Z.is_nonneg.
-  replace (b * 2 ^ Z.of_nat n) with
-    ((b * 2 ^ Z.of_nat (n - m)) * 2 ^ Z.of_nat m) by
-    (rewrite (le_plus_minus m n) at 2; try assumption;
-     rewrite Nat2Z.inj_add, Z.pow_add_r by apply Nat2Z.is_nonneg; ring).
-  rewrite Z.mod_add by (pose proof (Z.pow_pos_nonneg 2 (Z.of_nat m)); omega).
-  symmetry. apply Znumtheory.Zmod_div_mod; try (apply Z.pow_pos_nonneg; omega).
-  rewrite (le_plus_minus m n) by assumption.
-  rewrite Nat2Z.inj_add, Z.pow_add_r by apply Nat2Z.is_nonneg.
-  apply Z.divide_factor_l.
-Qed.
-
-Lemma Z_pow_gt0 : forall a, 0 < a -> forall b, 0 <= b -> 0 < a ^ b.
-Proof.
-  intros until 1.
-  apply natlike_ind; try (simpl; omega).
-  intros.
-  rewrite Z.pow_succ_r by assumption.
-  apply Z.mul_pos_pos; assumption.
-Qed.
-
-Lemma div_pow2succ : forall n x, (0 <= x) ->
-  n / 2 ^ Z.succ x = Z.div2 (n / 2 ^ x).
-Proof.
-  intros.
-  rewrite Z.pow_succ_r, Z.mul_comm by auto.
-  rewrite <- Z.div_div by (try apply Z.pow_nonzero; omega).
-  rewrite Zdiv2_div.
-  reflexivity.
-Qed.
-
-Lemma shiftr_succ : forall n x,
-  Z.shiftr n (Z.succ x) = Z.shiftr (Z.shiftr n x) 1.
-Proof.
-  intros.
-  rewrite Z.shiftr_shiftr by omega.
-  reflexivity.
-Qed.
-
-
-Definition Z_shiftl_by n a := Z.shiftl a n.
-
-Lemma Z_shiftl_by_mul_pow2 : forall n a, 0 <= n -> Z.mul (2 ^ n) a = Z_shiftl_by n a.
-Proof.
-  intros.
-  unfold Z_shiftl_by.
-  rewrite Z.shiftl_mul_pow2 by assumption.
-  apply Z.mul_comm.
-Qed.
-
-Lemma map_shiftl : forall n l, 0 <= n -> map (Z.mul (2 ^ n)) l = map (Z_shiftl_by n) l.
-Proof.
-  intros; induction l; auto using Z_shiftl_by_mul_pow2.
-  simpl.
-  rewrite IHl.
-  f_equal.
-  apply Z_shiftl_by_mul_pow2.
-  assumption.
-Qed.
-
-Lemma Z_odd_mod : forall a b, (b <> 0)%Z ->
-  Z.odd (a mod b) = if Z.odd b then xorb (Z.odd a) (Z.odd (a / b)) else Z.odd a.
-Proof.
-  intros.
-  rewrite Zmod_eq_full by assumption.
-  rewrite <-Z.add_opp_r, Z.odd_add, Z.odd_opp, Z.odd_mul.
-  case_eq (Z.odd b); intros; rewrite ?Bool.andb_true_r, ?Bool.andb_false_r; auto using Bool.xorb_false_r.
-Qed.
-
-Lemma mod_same_pow : forall a b c, 0 <= c <= b -> a ^ b mod a ^ c = 0.
-Proof.
-  intros.
-  replace b with (b - c + c) by ring.
-  rewrite Z.pow_add_r by omega.
-  apply Z_mod_mult.
-Qed.
-
-  Lemma Z_ones_succ : forall x, (0 <= x) ->
-=======
   Qed.
 
   Lemma prime_odd_or_2 : forall p (prime_p : prime p), p = 2 \/ Z.odd p = true.
@@ -466,7 +226,7 @@
   Qed.
 
 
-  Lemma testbit_shiftl : forall i, (0 <= i) -> forall a b n, (i < n) ->
+  Lemma testbit_add_shiftl_low : forall i, (0 <= i) -> forall a b n, (i < n) ->
     Z.testbit (a + Z.shiftl b n) i = Z.testbit a i.
   Proof.
     intros.
@@ -484,22 +244,47 @@
   Qed.
   Hint Rewrite mod_div_eq0 using lia : zsimplify.
 
-  Lemma shiftr_add_land : forall n m a b, (n <= m)%nat ->
-    Z.shiftr ((Z.land a (Z.ones (Z.of_nat n))) + (Z.shiftl b (Z.of_nat n))) (Z.of_nat m) = Z.shiftr b (Z.of_nat (m - n)).
-  Proof.
-    intros.
-    rewrite Z.land_ones by apply Nat2Z.is_nonneg.
-    rewrite !Z.shiftr_div_pow2 by apply Nat2Z.is_nonneg.
-    rewrite Z.shiftl_mul_pow2 by apply Nat2Z.is_nonneg.
-    rewrite (le_plus_minus n m) at 1 by assumption.
-    rewrite Nat2Z.inj_add.
-    rewrite Z.pow_add_r by apply Nat2Z.is_nonneg.
-    rewrite <- Z.div_div by first
-      [ pose proof (Z.pow_pos_nonneg 2 (Z.of_nat n)); omega
-      | apply Z.pow_pos_nonneg; omega ].
-    rewrite Z.div_add by (pose proof (Z.pow_pos_nonneg 2 (Z.of_nat n)); omega).
-    rewrite mod_div_eq0 by (pose proof (Z.pow_pos_nonneg 2 (Z.of_nat n)); omega); auto.
-  Qed.
+Lemma shiftr_add_shiftl_high : forall n m a b, 0 <= n <= m -> 0 <= a < 2 ^ n ->
+  Z.shiftr (a + (Z.shiftl b n)) m = Z.shiftr b (m - n).
+Proof.
+  intros.
+  rewrite !Z.shiftr_div_pow2, Z.shiftl_mul_pow2 by omega.
+  replace (2 ^ m) with (2 ^ n * 2 ^ (m - n)) by
+    (rewrite <-Z.pow_add_r by omega; f_equal; ring).
+  rewrite <-Z.div_div, Z.div_add, (Z.div_small a) ; try solve
+    [assumption || apply Z.pow_nonzero || apply Z.pow_pos_nonneg; omega].
+  f_equal; ring.
+Qed.
+
+Lemma shiftr_add_shiftl_low : forall n m a b, 0 <= m <= n -> 0 <= a < 2 ^ n ->
+  Z.shiftr (a + (Z.shiftl b n)) m = Z.shiftr a m + Z.shiftr b (m - n).
+Proof.
+  intros.
+  rewrite !Z.shiftr_div_pow2, Z.shiftl_mul_pow2, Z.shiftr_mul_pow2 by omega.
+  replace (2 ^ n) with (2 ^ (n - m) * 2 ^ m) by
+    (rewrite <-Z.pow_add_r by omega; f_equal; ring).
+  rewrite Z.mul_assoc, Z.div_add by (apply Z.pow_nonzero; omega).
+  repeat f_equal; ring.
+Qed.
+
+Lemma testbit_add_shiftl_high : forall i, (0 <= i) -> forall a b n, (0 <= n <= i) ->
+  0 <= a < 2 ^ n ->
+  Z.testbit (a + Z.shiftl b n) i = Z.testbit b (i - n).
+Proof.
+  intros ? ?.
+  apply natlike_ind with (x := i); intros; try assumption;
+    (destruct (Z_eq_dec 0 n); [ subst; rewrite Z.pow_0_r in *;
+     replace a with 0 by omega; f_equal; ring | ]); try omega.
+  rewrite <-Z.add_1_r at 1. rewrite <-Z.shiftr_spec by assumption.
+  replace (Z.succ x - n) with (x - (n - 1)) by ring.
+  rewrite shiftr_add_shiftl_low, <-Z.shiftl_opp_r with (a := b) by omega.
+  rewrite <-H1 with (a := Z.shiftr a 1); try omega; [ repeat f_equal; ring | ].
+  rewrite Z.shiftr_div_pow2 by omega.
+  split; apply Z.div_pos || apply Z.div_lt_upper_bound;
+    try solve [rewrite ?Z.pow_1_r; omega].
+  rewrite <-Z.pow_add_r by omega.
+  replace (1 + (n - 1)) with n by ring; omega.
+Qed.
 
   Lemma land_add_land : forall n m a b, (m <= n)%nat ->
     Z.land ((Z.land a (Z.ones (Z.of_nat n))) + (Z.shiftl b (Z.of_nat n))) (Z.ones (Z.of_nat m)) = Z.land a (Z.ones (Z.of_nat m)).
@@ -576,7 +361,6 @@
   Hint Rewrite mod_same_pow using lia : zsimplify.
 
   Lemma ones_succ : forall x, (0 <= x) ->
->>>>>>> 0cea3e2f
     Z.ones (Z.succ x) = 2 ^ x + Z.ones x.
   Proof.
     unfold Z.ones; intros.
@@ -664,108 +448,17 @@
       omega.
   Qed.
 
-<<<<<<< HEAD
-(* prove that combinations of known positive/nonnegative numbers are positive/nonnegative *)
-Ltac zero_bounds' :=
-  repeat match goal with
-  | [ |- 0 <= _ + _] => apply Z.add_nonneg_nonneg
-  | [ |- 0 <= _ - _] => apply Z.le_0_sub
-  | [ |- 0 <= _ * _] => apply Z.mul_nonneg_nonneg
-  | [ |- 0 <= _ / _] => apply Z.div_pos
-  | [ |- 0 <= _ ^ _ ] => apply Z.pow_nonneg
-  | [ |- 0 <= Z.shiftr _ _] => apply Z.shiftr_nonneg
-  | [ |- 0 < _ + _] => try solve [apply Z.add_pos_nonneg; zero_bounds'];
-                       try solve [apply Z.add_nonneg_pos; zero_bounds']
-  | [ |- 0 < _ - _] => apply Z.lt_0_sub
-  | [ |- 0 < _ * _] => apply Z.lt_0_mul; left; split
-  | [ |- 0 < _ / _] => apply Z.div_str_pos
-  | [ |- 0 < _ ^ _ ] => apply Z.pow_pos_nonneg
-  end; try omega; try prime_bound; auto.
-
-Ltac zero_bounds := try omega; try prime_bound; zero_bounds'.
-
-Lemma Z_ones_nonneg : forall i, (0 <= i) -> 0 <= Z.ones i.
-Proof.
-  apply natlike_ind.
-  + unfold Z.ones. simpl; omega.
-  + intros.
-    rewrite Z_ones_succ by assumption.
-    zero_bounds.
-Qed.
-
-Lemma Z_ones_pos_pos : forall i, (0 < i) -> 0 < Z.ones i.
-Proof.
-  intros.
-  unfold Z.ones.
-  rewrite Z.shiftl_1_l.
-  apply Z.lt_succ_lt_pred.
-  apply Z.pow_gt_1; omega.
-Qed.
-
-Lemma N_le_1_l : forall p, (1 <= N.pos p)%N.
-Proof.
-  destruct p; cbv; congruence.
-Qed.
-
-Lemma Pos_land_upper_bound_l : forall a b, (Pos.land a b <= N.pos a)%N.
-Proof.
-  induction a; destruct b; intros; try solve [cbv; congruence];
-    simpl; specialize (IHa b); case_eq (Pos.land a b); intro; simpl;
-    try (apply N_le_1_l || apply N.le_0_l); intro land_eq;
-    rewrite land_eq in *; unfold N.le, N.compare in *;
-    rewrite ?Pos.compare_xI_xI, ?Pos.compare_xO_xI, ?Pos.compare_xO_xO;
-    try assumption.
-  destruct (p ?=a)%positive; cbv; congruence.
-Qed.
-
-Lemma Z_land_upper_bound_l : forall a b, (0 <= a) -> (0 <= b) ->
-  Z.land a b <= a.
-Proof.
-  intros.
-  destruct a, b; try solve [exfalso; auto]; try solve [cbv; congruence].
-  cbv [Z.land].
-  rewrite <-N2Z.inj_pos, <-N2Z.inj_le.
-  auto using Pos_land_upper_bound_l.
-Qed.
-
-Lemma Z_land_upper_bound_r : forall a b, (0 <= a) -> (0 <= b) ->
-  Z.land a b <= b.
-Proof.
-  intros.
-  rewrite Z.land_comm.
-  auto using Z_land_upper_bound_l.
-Qed.
-
-Lemma Z_le_fold_right_max : forall low l x, (forall y, In y l -> low <= y) ->
-  In x l -> x <= fold_right Z.max low l.
-Proof.
-  induction l; intros ? lower_bound In_list; [cbv [In] in *; intuition | ].
-  simpl.
-  destruct (in_inv In_list); subst.
-  + apply Z.le_max_l.
-  + etransitivity.
-    - apply IHl; auto; intuition.
-    - apply Z.le_max_r.
-Qed.
-
-Lemma Z_le_fold_right_max_initial : forall low l, low <= fold_right Z.max low l.
-Proof.
-  induction l; intros; try reflexivity.
-  etransitivity; [ apply IHl | apply Z.le_max_r ].
-Qed.
-
-  (* TODO : move to ZUtil *)
-  Lemma Z_lor_shiftl : forall a b n, 0 <= n -> 0 <= a < 2 ^ n ->
+  Lemma lor_shiftl : forall a b n, 0 <= n -> 0 <= a < 2 ^ n ->
     Z.lor a (Z.shiftl b n) = a + (Z.shiftl b n).
   Proof.
     intros.
     apply Z.bits_inj'; intros t ?.
     rewrite Z.lor_spec, Z.shiftl_spec by assumption.
     destruct (Z_lt_dec t n).
-    + rewrite Z_testbit_add_shiftl_low by omega.
+    + rewrite testbit_add_shiftl_low by omega.
       rewrite Z.testbit_neg_r with (n := t - n) by omega.
       apply Bool.orb_false_r.
-    + rewrite Z_testbit_add_shiftl_high by omega.
+    + rewrite testbit_add_shiftl_high by omega.
       replace (Z.testbit a t) with false; [ apply Bool.orb_false_l | ].
       symmetry.
       apply Z.testbit_false; try omega.
@@ -773,7 +466,7 @@
       split; try eapply Z.lt_le_trans with (m := 2 ^ n); try omega.
       apply Z.pow_le_mono_r; omega.
   Qed.
-=======
+
   (* prove that combinations of known positive/nonnegative numbers are positive/nonnegative *)
   Ltac zero_bounds' :=
     repeat match goal with
@@ -1215,5 +908,4 @@
 Module Export BoundsTactics.
   Ltac prime_bound := Z.prime_bound.
   Ltac zero_bounds := Z.zero_bounds.
-End BoundsTactics.
->>>>>>> 0cea3e2f
+End BoundsTactics.