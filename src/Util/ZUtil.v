--- conflicted
+++ resolved
@@ -765,11 +765,6 @@
       rewrite Z.pow_add_r by omega.
       apply Z.mod_mul, Z.pow_nonzero; omega. }
   Qed.
-<<<<<<< HEAD
-
-=======
-  
->>>>>>> 96a0372c
 
   Lemma odd_mod : forall a b, (b <> 0)%Z ->
     Z.odd (a mod b) = if Z.odd b then xorb (Z.odd a) (Z.odd (a / b)) else Z.odd a.
