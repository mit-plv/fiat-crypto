--- conflicted
+++ resolved
@@ -166,13 +166,9 @@
 Lemma from_list_default'_eq : forall {T} (d : T) xs n y pf,
   from_list_default' d y n xs = from_list' y n xs pf.
 Proof.
-<<<<<<< HEAD
-  induction xs; destruct n; intros; simpl in *; congruence.
-=======
   induction xs; destruct n; intros; simpl in *;
     solve [ congruence (* 8.5 *)
           | erewrite IHxs; reflexivity ]. (* 8.4 *)
->>>>>>> 762f2a27
 Qed.
 
 Lemma from_list_default_eq : forall {T} (d : T) xs n pf,
