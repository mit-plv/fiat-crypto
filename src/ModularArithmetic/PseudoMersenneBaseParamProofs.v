--- conflicted
+++ resolved
@@ -42,15 +42,9 @@
     rewrite (Z.mul_comm r).
     subst r.
     assert (i + j - length base < length base)%nat by omega.
-<<<<<<< HEAD
-    rewrite mul_div_eq by (apply gt_lt_symmetry; apply Z.mul_pos_pos;
+    rewrite Z.mul_div_eq by (apply Z.gt_lt_iff; apply Z.mul_pos_pos;
       [ | subst b; unfold base; rewrite nth_default_base; try assumption ];
       zero_bounds; auto using sum_firstn_limb_widths_nonneg, limb_widths_nonneg).
-=======
-    rewrite Z.mul_div_eq by (apply Z.gt_lt_iff; apply Z.mul_pos_pos;
-      [ | subst b; rewrite nth_default_base; try assumption ];
-      apply Z.pow_pos_nonneg; omega || apply k_nonneg || apply sum_firstn_limb_widths_nonneg).
->>>>>>> 0cea3e2f
     rewrite (Zminus_0_l_reverse (b i * b j)) at 1.
     f_equal.
     subst b.
@@ -64,42 +58,6 @@
       apply limb_widths_match_modulus; auto.
   Qed.
 
-<<<<<<< HEAD
-=======
-  Lemma base_succ : forall i, ((S i) < length base)%nat ->
-    nth_default 0 base (S i) mod nth_default 0 base i = 0.
-  Proof.
-    intros.
-    repeat rewrite nth_default_base by omega.
-    apply Z.mod_same_pow.
-    split; [apply sum_firstn_limb_widths_nonneg | ].
-    destruct (NPeano.Nat.eq_dec i 0); subst.
-      + case_eq limb_widths; intro; unfold sum_firstn; simpl; try omega; intros l' lw_eq.
-        apply Z.add_nonneg_nonneg; try omega.
-        apply limb_widths_nonneg.
-        rewrite lw_eq.
-        apply in_eq.
-      + assert (i < length base)%nat as i_lt_length by omega.
-        rewrite base_length in *.
-        apply nth_error_length_exists_value in i_lt_length.
-        destruct i_lt_length as [x nth_err_x].
-        erewrite sum_firstn_succ; eauto.
-        apply nth_error_value_In in nth_err_x.
-        apply limb_widths_nonneg in nth_err_x.
-        omega.
-   Qed.
-
-   Lemma nth_error_subst : forall i b, nth_error base i = Some b ->
-     b = 2 ^ (sum_firstn limb_widths i).
-   Proof.
-     intros i b nth_err_b.
-     pose proof (nth_error_value_length _ _ _ _ nth_err_b).
-     rewrite nth_error_base in nth_err_b by assumption.
-     rewrite two_p_correct in nth_err_b.
-     congruence.
-   Qed.
-
->>>>>>> 0cea3e2f
    Lemma base_positive : forall b : Z, In b base -> b > 0.
    Proof.
      intros b In_b_base.
@@ -107,13 +65,8 @@
      destruct In_b_base as [i nth_err_b].
      apply nth_error_subst in nth_err_b; [ | auto ].
      rewrite nth_err_b.
-<<<<<<< HEAD
-     apply gt_lt_symmetry.
+     apply Z.gt_lt_iff.
      apply Z.pow_pos_nonneg; omega || auto using sum_firstn_limb_widths_nonneg.
-=======
-     apply Z.gt_lt_iff.
-     apply Z.pow_pos_nonneg; omega || apply sum_firstn_limb_widths_nonneg.
->>>>>>> 0cea3e2f
    Qed.
 
    Lemma b0_1 : forall x : Z, nth_default x base 0 = 1.
@@ -131,18 +84,11 @@
      unfold base in *.
      repeat rewrite nth_default_base by (omega || auto).
      rewrite (Z.mul_comm _ (2 ^ (sum_firstn limb_widths (i+j)))).
-<<<<<<< HEAD
-     rewrite mul_div_eq by (apply gt_lt_symmetry; zero_bounds;
+     rewrite Z.mul_div_eq by (apply Z.gt_lt_iff; zero_bounds;
        auto using sum_firstn_limb_widths_nonneg).
      rewrite <- Z.pow_add_r by auto using sum_firstn_limb_widths_nonneg.
-     rewrite mod_same_pow; try ring.
+     rewrite Z.mod_same_pow; try ring.
      split; [ auto using sum_firstn_limb_widths_nonneg | ].
-=======
-     rewrite Z.mul_div_eq by (apply Z.gt_lt_iff; apply Z.pow_pos_nonneg; omega || apply sum_firstn_limb_widths_nonneg).
-     rewrite <- Z.pow_add_r by apply sum_firstn_limb_widths_nonneg.
-     rewrite Z.mod_same_pow; try ring.
-     split; [ apply sum_firstn_limb_widths_nonneg | ].
->>>>>>> 0cea3e2f
      apply limb_widths_good.
      rewrite <- base_length; assumption.
    Qed.
