Require Import Coq.ZArith.Zpower Coq.ZArith.ZArith Coq.micromega.Psatz.
Require Import Coq.Numbers.Natural.Peano.NPeano.
Require Import Coq.Lists.List.
Require Import Coq.funind.Recdef.
Require Import Crypto.Util.ListUtil Crypto.Util.ZUtil Crypto.Util.NatUtil.
Require Import Crypto.Tactics.VerdiTactics.
Require Import Crypto.Util.Tactics.
Require Import Crypto.ModularArithmetic.Pow2Base Crypto.BaseSystemProofs.
Require Export Crypto.Util.FixCoqMistakes.
Require Crypto.BaseSystem.
Local Open Scope Z_scope.

Create HintDb simpl_add_to_nth discriminated.
Create HintDb push_upper_bound discriminated.
Create HintDb pull_upper_bound discriminated.

Hint Extern 1 => progress autorewrite with push_upper_bound in * : push_upper_bound.
Hint Extern 1 => progress autorewrite with pull_upper_bound in * : pull_upper_bound.

(* TODO : move to ZUtil *)
  Lemma ones_spec : forall n m, 0 <= n -> 0 <= m -> Z.testbit (Z.ones n) m = if Z_lt_dec m n then true else false.
  Proof.
    intros.
    break_if.
    + apply Z.ones_spec_low. omega.
    + apply Z.ones_spec_high. omega.
  Qed.

(* TODO : move to ZUtil *)
  Create HintDb Ztestbit discriminated.
Hint Rewrite Z.testbit_0_l : Ztestbit.
Hint Rewrite Z.land_spec Z.lor_spec Z.shiftl_spec Z.shiftr_spec ones_spec using omega : Ztestbit.
Hint Rewrite Z.testbit_neg_r using omega : Ztestbit.
Hint Rewrite Bool.andb_true_r Bool.andb_false_r Bool.orb_true_r Bool.orb_false_r
            Bool.andb_true_l Bool.andb_false_l Bool.orb_true_l Bool.orb_false_l : Ztestbit.

(* TODO : move *)
Lemma testbit_pow2_mod : forall a n i, 0 <= i ->  0 <= n ->
Z.testbit (Z.pow2_mod a n) i = if Z_lt_dec i n then Z.testbit a i else false.
Proof.
cbv [Z.pow2_mod]; intros.
repeat match goal with
        | |- _ => break_if
        | |- _ => omega
        | |- _ => reflexivity
        | |- _ => progress autorewrite with Ztestbit
        end.
Qed.
Hint Rewrite testbit_pow2_mod using omega : Ztestbit.

Section Pow2BaseProofs.
  Context {limb_widths} (limb_widths_nonneg : forall w, In w limb_widths -> 0 <= w).
  Local Notation base := (base_from_limb_widths limb_widths).

  Lemma base_from_limb_widths_length : length base = length limb_widths.
  Proof.
    clear limb_widths_nonneg.
    induction limb_widths; [ reflexivity | simpl in * ].
    autorewrite with distr_length; auto.
  Qed.
  Hint Rewrite base_from_limb_widths_length : distr_length.

  Lemma sum_firstn_limb_widths_nonneg : forall n, 0 <= sum_firstn limb_widths n.
  Proof.
    unfold sum_firstn; intros.
    apply fold_right_invariant; try omega.
    eauto using Z.add_nonneg_nonneg, limb_widths_nonneg, In_firstn.
  Qed. Hint Resolve sum_firstn_limb_widths_nonneg.

  Lemma two_sum_firstn_limb_widths_pos n : 0 < 2^sum_firstn limb_widths n.
  Proof. auto with zarith. Qed.

  Lemma two_sum_firstn_limb_widths_nonzero n : 2^sum_firstn limb_widths n <> 0.
  Proof. pose proof (two_sum_firstn_limb_widths_pos n); omega. Qed.

  Lemma base_from_limb_widths_step : forall i b w, (S i < length limb_widths)%nat ->
    nth_error base i = Some b ->
    nth_error limb_widths i = Some w ->
    nth_error base (S i) = Some (two_p w * b).
  Proof.
    induction limb_widths; intros ? ? ? ? nth_err_w nth_err_b;
      unfold base_from_limb_widths in *; fold base_from_limb_widths in *;
      [rewrite (@nil_length0 Z) in *; omega | ].
    simpl in *.
    case_eq i; intros; subst.
    + subst; apply nth_error_first in nth_err_w.
      apply nth_error_first in nth_err_b; subst.
      apply map_nth_error.
      case_eq l; intros; subst; [simpl in *; omega | ].
      unfold base_from_limb_widths; fold base_from_limb_widths.
      reflexivity.
    + simpl in nth_err_w.
      apply nth_error_map in nth_err_w.
      destruct nth_err_w as [x [A B]].
      subst.
      replace (two_p w * (two_p a * x)) with (two_p a * (two_p w * x)) by ring.
      apply map_nth_error.
      apply IHl; auto. omega.
  Qed.


  Lemma nth_error_base : forall i, (i < length limb_widths)%nat ->
    nth_error base i = Some (two_p (sum_firstn limb_widths i)).
  Proof.
    induction i; intros.
    + unfold sum_firstn, base_from_limb_widths in *; case_eq limb_widths; try reflexivity.
      intro lw_nil; rewrite lw_nil, (@nil_length0 Z) in *; omega.
    + assert (i < length limb_widths)%nat as lt_i_length by omega.
      specialize (IHi lt_i_length).
      destruct (nth_error_length_exists_value _ _ lt_i_length) as [w nth_err_w].
      erewrite base_from_limb_widths_step; eauto.
      f_equal.
      simpl.
      destruct (NPeano.Nat.eq_dec i 0).
      - subst; unfold sum_firstn; simpl.
        apply nth_error_exists_first in nth_err_w.
        destruct nth_err_w as [l' lw_destruct]; subst.
        simpl; ring_simplify.
        f_equal; ring.
      - erewrite sum_firstn_succ; eauto.
        symmetry.
        apply two_p_is_exp; auto using sum_firstn_limb_widths_nonneg.
        apply limb_widths_nonneg.
        eapply nth_error_value_In; eauto.
  Qed.

  Lemma nth_default_base : forall d i, (i < length limb_widths)%nat ->
    nth_default d base i = 2 ^ (sum_firstn limb_widths i).
  Proof.
    intros ? ? i_lt_length.
    apply nth_error_value_eq_nth_default.
    rewrite nth_error_base, two_p_correct by assumption.
    reflexivity.
  Qed.

  Lemma base_succ : forall i, ((S i) < length limb_widths)%nat ->
    nth_default 0 base (S i) mod nth_default 0 base i = 0.
  Proof.
    intros.
    repeat rewrite nth_default_base by omega.
    apply Z.mod_same_pow.
    split; [apply sum_firstn_limb_widths_nonneg | ].
    destruct (NPeano.Nat.eq_dec i 0); subst.
      + case_eq limb_widths; intro; unfold sum_firstn; simpl; try omega; intros l' lw_eq.
        apply Z.add_nonneg_nonneg; try omega.
        apply limb_widths_nonneg.
        rewrite lw_eq.
        apply in_eq.
      + assert (i < length limb_widths)%nat as i_lt_length by omega.
        apply nth_error_length_exists_value in i_lt_length.
        destruct i_lt_length as [x nth_err_x].
        erewrite sum_firstn_succ; eauto.
        apply nth_error_value_In in nth_err_x.
        apply limb_widths_nonneg in nth_err_x.
        omega.
   Qed.

   Lemma nth_error_subst : forall i b, nth_error base i = Some b ->
     b = 2 ^ (sum_firstn limb_widths i).
   Proof.
     intros i b nth_err_b.
     pose proof (nth_error_value_length _ _ _ _ nth_err_b).
     rewrite base_from_limb_widths_length in *.
     rewrite nth_error_base in nth_err_b by assumption.
     rewrite two_p_correct in nth_err_b.
     congruence.
   Qed.

   Lemma base_positive : forall b : Z, In b base -> b > 0.
   Proof.
     intros b In_b_base.
     apply In_nth_error_value in In_b_base.
     destruct In_b_base as [i nth_err_b].
     apply nth_error_subst in nth_err_b.
     rewrite nth_err_b.
     apply Z.gt_lt_iff.
     apply Z.pow_pos_nonneg; omega || auto using sum_firstn_limb_widths_nonneg.
   Qed.

   Lemma b0_1 : forall x : Z, limb_widths <> nil -> nth_default x base 0 = 1.
   Proof.
     case_eq limb_widths; intros; [congruence | reflexivity].
   Qed.

  Lemma base_from_limb_widths_cons : forall l0 l,
    base_from_limb_widths (l0 :: l) = 1 :: map (Z.mul (two_p l0)) (base_from_limb_widths l).
  Proof.
    reflexivity.
  Qed.

  Lemma base_from_limb_widths_app : forall l0 l
                                           (l0_nonneg : forall x, In x l0 -> 0 <= x)
                                           (l_nonneg : forall x, In x l -> 0 <= x),
      base_from_limb_widths (l0 ++ l)
      = base_from_limb_widths l0 ++ map (Z.mul (two_p (sum_firstn l0 (length l0)))) (base_from_limb_widths l).
  Proof.
    induction l0 as [|?? IHl0].
    { simpl; intros; rewrite <- map_id at 1; apply map_ext; intros; omega. }
    { simpl; intros; rewrite !IHl0, !map_app, map_map, sum_firstn_succ_cons, two_p_is_exp by auto with znonzero.
      do 2 f_equal; apply map_ext; intros; lia. }
  Qed.

<<<<<<< HEAD
  (* TODO : move *)
  Lemma pow2_mod_split : forall a n m, 0 <= n -> 0 <= m ->
                                       Z.pow2_mod a (n + m) = Z.lor (Z.pow2_mod a n) ((Z.pow2_mod (a >> n) m) << n).
  Proof.
    intros; cbv [Z.pow2_mod].
    apply Z.bits_inj'; intros.
    repeat progress (try break_if; autorewrite with Ztestbit zsimplify; try reflexivity).
    try match goal with H : ?a < ?b |- appcontext[Z.testbit _ (?a - ?b)] =>
      rewrite !Z.testbit_neg_r with (n := a - b) by omega end.
    autorewrite with Ztestbit; reflexivity.
  Qed.


  (* TODO : move *)
  Lemma pow2_mod_pow2_mod : forall a n m, 0 <= n -> 0 <= m ->
                                          Z.pow2_mod (Z.pow2_mod a n) m = Z.pow2_mod a (Z.min n m).
  Proof.
    intros; cbv [Z.pow2_mod].
    apply Z.bits_inj'; intros.
    apply Z.min_case_strong; intros; repeat progress (try break_if; autorewrite with Ztestbit zsimplify; try reflexivity).
  Qed.

  Lemma pow2_mod_bounded :forall lw us i, (forall w, In w lw -> 0 <= w) -> bounded lw us ->
                                          Z.pow2_mod (nth_default 0 us i) (nth_default 0 lw i) = nth_default 0 us i.
  Proof.
    clear limb_widths limb_widths_nonneg.
  Admitted.

  Lemma pow2_mod_bounded_iff :forall lw us, (forall w, In w lw -> 0 <= w) -> bounded lw us <->
    forall i, Z.pow2_mod (nth_default 0 us i) (nth_default 0 lw i) = nth_default 0 us i.
  Proof.
    clear limb_widths limb_widths_nonneg.
  Admitted.

  Lemma bounded_nil_iff : forall us, bounded nil us <-> (forall u, In u us -> u = 0).
  Proof.
    clear limb_widths limb_widths_nonneg.
  Admitted.

  Lemma bounded_iff : forall lw us, bounded lw us <-> forall i, 0 <= nth_default 0 us i < 2 ^ nth_default 0 lw i.
  Proof.
    clear limb_widths limb_widths_nonneg.
  Admitted.

  
  (* TODO : move *)
  Lemma pow2_mod_add_shiftl_low : forall a b n m, m <= n -> Z.pow2_mod (a + b << n) m = Z.pow2_mod a m.
  Proof.
    clear limb_widths limb_widths_nonneg.
  Admitted.
  
  (* TODO : move *)
  Lemma pow2_mod_subst : forall a n m, n <= m -> Z.pow2_mod a n = a -> Z.pow2_mod a m = Z.pow2_mod a n.
  Proof.
    clear limb_widths limb_widths_nonneg.
  Admitted.

  (* TODO : move *)
  Lemma pow2_mod_0_r : forall a, Z.pow2_mod a 0 = 0.
  Proof.
    clear limb_widths limb_widths_nonneg. intros.
    rewrite Z.pow2_mod_spec, Z.mod_1_r; reflexivity. 
  Qed.

  Lemma digit_select : forall us i, bounded limb_widths us ->
                                    nth_default 0 us i = Z.pow2_mod (BaseSystem.decode base us >> sum_firstn limb_widths i) (nth_default 0 limb_widths i).
  Proof.
    intro; revert limb_widths limb_widths_nonneg; induction us; intros.
    + rewrite nth_default_nil, decode_nil, Z.shiftr_0_l, Z.pow2_mod_spec, Z.mod_0_l by
          (try (apply Z.pow_nonzero; try omega); apply nth_default_preserves_properties; auto; omega).
      reflexivity.
    + destruct i.
      - rewrite nth_default_cons, sum_firstn_0, Z.shiftr_0_r.
        destruct limb_widths as [|w lw].
        * cbv [base_from_limb_widths].
          rewrite <-pow2_mod_bounded with (lw := nil); rewrite bounded_nil_iff in *; auto using in_cons;
            try solve [intros; exfalso; eauto using in_nil].
          rewrite !nth_default_nil, decode_base_nil; auto.
          cbv. auto using in_eq.
        * rewrite nth_default_cons, base_from_limb_widths_cons, peel_decode.
          fold (BaseSystem.mul_each (two_p w)).
          rewrite <-mul_each_base, mul_each_rep.
          rewrite two_p_correct, (Z.mul_comm (2 ^ w)).
          rewrite <-Z.shiftl_mul_pow2 by auto using in_eq.
          rewrite pow2_mod_add_shiftl_low by omega.
          rewrite bounded_iff in *.
          specialize (H 0%nat); rewrite !nth_default_cons in H.
          rewrite Z.pow2_mod_spec, Z.mod_small; try omega; auto using in_eq.
      - rewrite nth_default_cons_S.
        destruct limb_widths as [|w lw].
        * cbv [base_from_limb_widths].
          rewrite <-pow2_mod_bounded with (lw := nil); rewrite bounded_nil_iff in *; auto using in_cons.
          rewrite sum_firstn_nil, !nth_default_nil, decode_base_nil, Z.shiftr_0_r.
          apply nth_default_preserves_properties; intros; auto using in_cons.
          f_equal; auto using in_cons.
        * rewrite sum_firstn_succ_cons, nth_default_cons_S, base_from_limb_widths_cons, peel_decode.
          fold (BaseSystem.mul_each (two_p w)).
          rewrite <-mul_each_base, mul_each_rep.
          rewrite two_p_correct, (Z.mul_comm (2 ^ w)).
          rewrite <-Z.shiftl_mul_pow2 by auto using in_eq.
          rewrite bounded_iff in *.
          rewrite Z.shiftr_add_shiftl_high by first
            [ pose proof (sum_firstn_nonnegative i lw); split; auto using in_eq; specialize_by auto; omega
            | specialize (H 0%nat); rewrite !nth_default_cons in H; omega ].
          rewrite IHus with (limb_widths := lw) by
              (auto using in_cons; rewrite ?bounded_iff; intro j; specialize (H (S j));
               rewrite !nth_default_cons_S in H; assumption).
          repeat f_equal; try ring.
  Qed.

  Lemma nth_default_limb_widths_nonneg : forall i, 0 <= nth_default 0 limb_widths i.
  Proof.
    intros; apply nth_default_preserves_properties; auto; omega.
  Qed. Hint Resolve nth_default_limb_widths_nonneg.

  Lemma decode_firstn_pow2_mod : forall us i,
    (i <= length us)%nat ->
    length us = length limb_widths ->
    bounded limb_widths us ->
    BaseSystem.decode' base (firstn i us) = Z.pow2_mod (BaseSystem.decode' base us) (sum_firstn limb_widths i).
  Proof.
    intros; induction i;
    repeat match goal with
           | |- _ => rewrite firstn_0, sum_firstn_0, decode_nil, pow2_mod_0_r; reflexivity
           | |- _ => progress distr_length
           | |- _ => rewrite firstn_succ with (d := 0)
           | |- _ => rewrite set_higher
           | |- _ => rewrite nth_default_base
           | |- _ => rewrite IHi
           | |- _ => rewrite <-Z.lor_shiftl by (rewrite ?Z.pow2_mod_spec; try apply Z.mod_pos_bound; zero_bounds)
           | |- appcontext[min ?x ?y] => (rewrite Nat.min_l by omega || rewrite Nat.min_r by omega)
           | |- appcontext[2 ^ ?a * _] => rewrite (Z.mul_comm (2 ^ a)); rewrite <-Z.shiftl_mul_pow2
           | |- _ => solve [auto]
           | |- _ => lia
           end.
    rewrite digit_select by assumption; apply Z.bits_inj'.
    repeat match goal with
           | |- _ => progress intros
           | |- _ => progress autorewrite with Ztestbit
           | |- _ => rewrite testbit_pow2_mod by (omega || trivial)
           | |- _ => break_if; try omega
           | H : ?a < ?b |- appcontext[Z.testbit _ (?a - ?b)] =>
             rewrite (Z.testbit_neg_r _ (a-b)) by omega
           | |- _ => reflexivity
           | |- _ => solve [f_equal; ring]
           | |- _ => rewrite sum_firstn_succ_default in *;
                       pose proof (nth_default_limb_widths_nonneg i); omega
           end.
    
  Qed.

  Lemma testbit_decode_firstn_high : forall us i n,
    (i <= length us)%nat ->
    length us = length limb_widths ->
    bounded limb_widths us ->
    sum_firstn limb_widths i <= n ->
    Z.testbit (BaseSystem.decode base (firstn i us)) n = false.
  Proof.
    repeat match goal with
           | |- _ => progress intros
           | |- _ => progress autorewrite with Ztestbit
           | |- _ => rewrite decode_firstn_pow2_mod
           | |- _ => rewrite testbit_pow2_mod
           | |- _ => break_if
           | |- _ => assumption
           | |- _ => solve [auto] 
           | H : ?a <= ?b |- 0 <= ?b => assert (0 <= a) by (omega || auto); omega
           end.
  Qed.

  Lemma testbit_decode_high : forall us n,
    length us = length limb_widths ->
    bounded limb_widths us ->
    sum_firstn limb_widths (length us) <= n ->
    Z.testbit (BaseSystem.decode base us) n = false.
  Proof.
    intros.
    erewrite <-(firstn_all _ us) by reflexivity.
    auto using testbit_decode_firstn_high.
  Qed.

  Lemma decode_firstn_succ : forall us i,
      (S i <= length us)%nat ->
      bounded limb_widths us ->
      length us = length limb_widths ->
      BaseSystem.decode base (firstn (S i) us) =
      Z.lor (BaseSystem.decode base (firstn i us)) (nth_default 0 us i << sum_firstn limb_widths i).
  Proof.
    repeat match goal with
           | |- _ => progress intros
           | |- _ => progress autorewrite with Ztestbit
           | |- _ => progress change BaseSystem.decode with BaseSystem.decode' 
           | |- _ => rewrite sum_firstn_succ_default in * 
           | |- _ => apply Z.bits_inj'
           | |- _ => break_if
           | |- appcontext [Z.testbit _ (?a - sum_firstn ?l ?i)] =>
                  destruct (Z_le_dec (sum_firstn l i) a);
                  [ rewrite (testbit_decode_firstn_high _ i a)
                  | rewrite (Z.testbit_neg_r _ (a - sum_firstn l i))]
           | |- appcontext [Z.testbit (BaseSystem.decode' _ (firstn ?i _)) _] =>
                  rewrite (decode_firstn_pow2_mod _ i)
           | |- _ => rewrite digit_select by auto
           | |- _ => rewrite testbit_pow2_mod
           | |- _ => assumption
           | |- _ => reflexivity
           | |- _ => omega
           | |- _ => f_equal; ring
           | |- _ => solve [auto]
           | |- _ => solve [zero_bounds]
           | H : appcontext [nth_default 0 limb_widths ?i] |- _ =>
             pose proof (nth_default_limb_widths_nonneg i); omega
           | |- appcontext [nth_default 0 limb_widths ?i] =>
             pose proof (nth_default_limb_widths_nonneg i); omega
           end.
  Qed.

  Lemma testbit_decode_digit_select : forall us n i,
    bounded limb_widths us ->
    sum_firstn limb_widths i <= n < sum_firstn limb_widths (S i) ->
    Z.testbit (BaseSystem.decode base us) n = Z.testbit (nth_default 0 us i) (n - sum_firstn limb_widths i).
  Proof.
    repeat match goal with
           | |- _ => progress intros
           | |- _ => erewrite digit_select by eauto
           | |- _ => progress rewrite sum_firstn_succ_default in *
           | |- _ => progress autorewrite with Ztestbit
           | |- _ => break_if
           | |- _ => omega
           | |- _ => solve [f_equal;ring]
           end.
  Qed.

  Lemma testbit_bounded_high : forall i n us, bounded limb_widths us ->
                                            nth_default 0 limb_widths i <= n ->
                                            Z.testbit (nth_default 0 us i) n = false.
  Proof.
    repeat match goal with
           | |- _ => progress intros
           | |- _ => break_if
           | |- _ => omega
           | |- _ => reflexivity
           | |- _ => assumption
           | |- _ => apply nth_default_limb_widths_nonneg; auto
           | H : nth_default 0 limb_widths ?i <= ?n |- 0 <= ?n => etransitivity; [ | eapply H]
           | |- _ => erewrite <-pow2_mod_bounded by eauto; rewrite testbit_pow2_mod
           end.
  Qed.

  Lemma decode_shift : forall us u0, (length (u0 :: us) <= length limb_widths)%nat ->
    BaseSystem.decode base (u0 :: us) = u0 + ((BaseSystem.decode (base_from_limb_widths (tl limb_widths)) us) << nth_default 0 limb_widths 0).
  Proof.
    induction limb_widths; intros;
      repeat match goal with
             | |- _ => rewrite base_from_limb_widths_cons, peel_decode
             | |- _ => rewrite two_p_correct, Z.shiftl_mul_pow2
             | |- _ => apply Z.add_cancel_l
             | |- appcontext[tl (_ :: _)] => cbv [tl]
             | |- appcontext[map (Z.mul ?a) _] => fold (BaseSystem.mul_each a);
                                                    rewrite <-!mul_each_base, !mul_each_rep
             | |- _ => progress distr_length
             | |- _ => progress autorewrite with push_nth_default zsimplify
             | |- _ => solve [auto using in_eq, Z.mul_comm]
            end.
=======
  Lemma upper_bound_nil : upper_bound nil = 1.
  Proof. reflexivity. Qed.

  Lemma upper_bound_cons x xs : 0 <= x -> 0 <= sum_firstn xs (length xs) -> upper_bound (x::xs) = 2^x * upper_bound xs.
  Proof.
    intros Hx Hxs.
    unfold upper_bound; simpl.
    autorewrite with simpl_sum_firstn pull_Zpow.
    reflexivity.
  Qed.

  Lemma upper_bound_app xs ys : 0 <= sum_firstn xs (length xs) -> 0 <= sum_firstn ys (length ys) -> upper_bound (xs ++ ys) = upper_bound xs * upper_bound ys.
  Proof.
    intros Hxs Hys.
    unfold upper_bound; simpl.
    autorewrite with distr_length simpl_sum_firstn pull_Zpow.
    reflexivity.
>>>>>>> 5ce52a94
  Qed.

  Section make_base_vector.
    Local Notation k := (sum_firstn limb_widths (length limb_widths)).
    Context (limb_widths_match_modulus : forall i j,
                (i < length base)%nat ->
                (j < length base)%nat ->
                (i + j >= length base)%nat ->
                let w_sum := sum_firstn limb_widths in
                k + w_sum (i + j - length base)%nat <= w_sum i + w_sum j)
            (limb_widths_good : forall i j, (i + j < length limb_widths)%nat ->
                                            sum_firstn limb_widths (i + j) <=
                                            sum_firstn limb_widths i + sum_firstn limb_widths j).

    Lemma base_matches_modulus: forall i j,
      (i   <  length base)%nat ->
      (j   <  length base)%nat ->
      (i+j >= length base)%nat->
      let b := nth_default 0 base in
      let r := (b i * b j)  /   (2^k * b (i+j-length base)%nat) in
                b i * b j = r * (2^k * b (i+j-length base)%nat).
    Proof.
      intros.
      rewrite (Z.mul_comm r).
      subst r.
      rewrite base_from_limb_widths_length in *;
      assert (i + j - length limb_widths < length limb_widths)%nat by omega.
      rewrite Z.mul_div_eq by (apply Z.gt_lt_iff; subst b; rewrite ?nth_default_base; zero_bounds;
        assumption).
      rewrite (Zminus_0_l_reverse (b i * b j)) at 1.
      f_equal.
      subst b.
      repeat rewrite nth_default_base by auto.
      do 2 rewrite <- Z.pow_add_r by auto using sum_firstn_limb_widths_nonneg.
      symmetry.
      apply Z.mod_same_pow.
      split.
      + apply Z.add_nonneg_nonneg; auto using sum_firstn_limb_widths_nonneg.
      + auto using limb_widths_match_modulus.
    Qed.

    Lemma base_good : forall i j : nat,
                 (i + j < length base)%nat ->
                 let b := nth_default 0 base in
                 let r := b i * b j / b (i + j)%nat in
                 b i * b j = r * b (i + j)%nat.
    Proof.
      intros; subst b r.
      clear limb_widths_match_modulus.
      rewrite base_from_limb_widths_length in *.
      repeat rewrite nth_default_base by omega.
      rewrite (Z.mul_comm _ (2 ^ (sum_firstn limb_widths (i+j)))).
      rewrite Z.mul_div_eq by (apply Z.gt_lt_iff; zero_bounds;
        auto using sum_firstn_limb_widths_nonneg).
      rewrite <- Z.pow_add_r by auto using sum_firstn_limb_widths_nonneg.
      rewrite Z.mod_same_pow; try ring.
      split; [ auto using sum_firstn_limb_widths_nonneg | ].
      apply limb_widths_good.
      assumption.
    Qed.
  End make_base_vector.
End Pow2BaseProofs.
Hint Rewrite @base_from_limb_widths_length : distr_length.
Hint Rewrite @upper_bound_nil @upper_bound_cons @upper_bound_app using solve [ eauto with znonzero ] : push_upper_bound.
Hint Rewrite <- @upper_bound_cons @upper_bound_app using solve [ eauto with znonzero ] : pull_upper_bound.

Section BitwiseDecodeEncode.
  Context {limb_widths} (bv : BaseSystem.BaseVector (base_from_limb_widths limb_widths))
          (limb_widths_nonneg : forall w, In w limb_widths -> 0 <= w).
  Local Hint Resolve limb_widths_nonneg.
  Local Notation "w[ i ]" := (nth_default 0 limb_widths i).
  Local Notation base := (base_from_limb_widths limb_widths).
  Local Notation upper_bound := (upper_bound limb_widths).

  Lemma encode'_spec : forall x i, (i <= length limb_widths)%nat ->
    encode' limb_widths x i = BaseSystem.encode' base x upper_bound i.
  Proof.
    induction i; intros.
    + rewrite encode'_zero. reflexivity.
    + rewrite encode'_succ, <-IHi by omega.
      simpl; do 2 f_equal.
      rewrite Z.land_ones, Z.shiftr_div_pow2 by auto using sum_firstn_limb_widths_nonneg.
      match goal with H : (S _ <= length limb_widths)%nat |- _ =>
        apply le_lt_or_eq in H; destruct H end.
      - repeat f_equal; rewrite nth_default_base by (omega || auto); reflexivity.
      - repeat f_equal; try solve [rewrite nth_default_base by (omega || auto); reflexivity].
        rewrite nth_default_out_of_bounds by (distr_length; omega).
        unfold Pow2Base.upper_bound.
        congruence.
  Qed.

  Lemma base_upper_bound_compatible : @base_max_succ_divide base upper_bound.
  Proof.
    unfold base_max_succ_divide; intros i lt_Si_length.
    rewrite base_from_limb_widths_length in lt_Si_length.
    rewrite Nat.lt_eq_cases in lt_Si_length; destruct lt_Si_length;
      rewrite !nth_default_base by (omega || auto).
    + erewrite sum_firstn_succ by (eapply nth_error_Some_nth_default with (x := 0); omega).
      rewrite Z.pow_add_r; eauto using sum_firstn_limb_widths_nonneg, nth_default_limb_widths_nonneg.
      apply Z.divide_factor_r.
    + rewrite nth_default_out_of_bounds by (distr_length; omega).
      unfold Pow2Base.upper_bound.
      replace (length limb_widths) with (S (pred (length limb_widths))) by omega.
      replace i with (pred (length limb_widths)) by omega.
      erewrite sum_firstn_succ by (eapply nth_error_Some_nth_default with (x := 0); omega).
      rewrite Z.pow_add_r; eauto using sum_firstn_limb_widths_nonneg, nth_default_limb_widths_nonneg.
      apply Z.divide_factor_r.
  Qed.
  Hint Resolve base_upper_bound_compatible.

  Lemma encodeZ_spec : forall x,
    BaseSystem.decode base (encodeZ limb_widths x) = x mod upper_bound.
  Proof.
    intros.
    assert (length base = length limb_widths) by distr_length.
    unfold encodeZ; rewrite encode'_spec by omega.
    rewrite BaseSystemProofs.encode'_spec; unfold Pow2Base.upper_bound; try zero_bounds;
      auto using sum_firstn_limb_widths_nonneg.
    rewrite nth_default_out_of_bounds by omega.
    reflexivity.
  Qed.


  Definition decode_bitwise'_invariant us i acc :=
    forall n, 0 <= n -> Z.testbit acc n = Z.testbit (BaseSystem.decode base us) (n + sum_firstn limb_widths i).

  Lemma decode_bitwise'_invariant_step : forall us,
    length us = length limb_widths ->
    bounded limb_widths us ->
    forall i acc, decode_bitwise'_invariant us (S i) acc ->
                  decode_bitwise'_invariant us i (Z.lor (nth_default 0 us i) (acc << nth_default 0 limb_widths i)).
  Proof.
    repeat match goal with
      | |- _ => progress cbv [decode_bitwise'_invariant]; intros
      | |- _ => erewrite testbit_bounded_high by (omega || eauto)
      | |- _ => progress autorewrite with Ztestbit
      | |- _ => progress rewrite sum_firstn_succ_default
      | |- appcontext[Z.testbit _ ?n] => rewrite (Z.testbit_neg_r _ n) by omega
      | H : forall n, 0 <= n -> Z.testbit _ n = _ |- _ => rewrite H by omega
      | |- _ => solve [f_equal; ring]
      | |- appcontext[Z.testbit _ (?x + sum_firstn limb_widths ?i)] =>
        erewrite testbit_decode_digit_select with (i0 := i) by
          (eauto; rewrite sum_firstn_succ_default; omega)
      | |- appcontext[Z.testbit _ (?a - ?b)] => destruct (Z_lt_dec a b)
      end.
  Qed.

  Lemma decode_bitwise'_invariant_holds : forall i us acc,
    length us = length limb_widths ->
    bounded limb_widths us ->
    decode_bitwise'_invariant us i acc ->
    decode_bitwise'_invariant us 0 (decode_bitwise' limb_widths us i acc).
  Proof.
    repeat match goal with
           | |- _ => progress intros
           | |- _ => solve [auto using decode_bitwise'_invariant_step]
           | |- appcontext[decode_bitwise' ?a ?b ?c ?d] =>
                functional induction (decode_bitwise' a b c d)
            end.
  Qed.

  Lemma decode_bitwise_spec : forall us, bounded limb_widths us ->
    length us = length limb_widths ->
    decode_bitwise limb_widths us = BaseSystem.decode base us.
  Proof.
    repeat match goal with
           | |- _ => progress cbv [decode_bitwise decode_bitwise'_invariant] in *
           | |- _ => progress intros
           | |- _ => rewrite sum_firstn_0
           | |- _ => erewrite testbit_decode_high by (assumption || omega)
           | H0 : ?P ?x , H1 : ?P ?x -> _ |- _ => specialize (H1 H0)
           | H : _ -> forall n, 0 <= n -> Z.testbit _ n = _ |- _ => rewrite H
           | |- decode_bitwise' ?a ?b ?c ?d = _ =>
                  let H := fresh "H" in
                  pose proof (decode_bitwise'_invariant_holds c b d) as H;
                    apply Z.bits_inj'
           | |- _ => apply Z.testbit_0_l
           | |- _ => assumption
           | |- _ => solve [f_equal; ring]
           end.
  Qed.

End BitwiseDecodeEncode.

Section UniformBase.
  Context {width : Z} (limb_width_pos : 0 < width).
  Context (limb_widths : list Z) (limb_widths_nonnil : limb_widths <> nil)
    (limb_widths_uniform : forall w, In w limb_widths -> w = width).
  Local Notation base := (base_from_limb_widths limb_widths).

   Lemma bounded_uniform : forall us, (length us <= length limb_widths)%nat ->
     (bounded limb_widths us <-> (forall u, In u us -> 0 <= u < 2 ^ width)).
   Proof.
     cbv [bounded]; split; intro A; intros.
     + let G := fresh "G" in
       match goal with H : In _ us |- _ =>
         eapply In_nth in H; destruct H as [? G]; destruct G as [? G];
         rewrite <-nth_default_eq in G; rewrite <-G end.
       specialize (A x).
       split; try eapply A.
       eapply Z.lt_le_trans; try apply A.
       apply nth_default_preserves_properties; [ | apply Z.pow_le_mono_r; omega ] .
       intros; apply Z.eq_le_incl.
       f_equal; auto.
     + apply nth_default_preserves_properties_length_dep;
         try solve [apply nth_default_preserves_properties; split; zero_bounds; rewrite limb_widths_uniform; auto || omega].
      intros; apply nth_default_preserves_properties_length_dep; try solve [intros; omega].
       let x := fresh "x" in intro x; intros;
         replace x with width; try symmetry; auto.
   Qed.

  Lemma uniform_limb_widths_nonneg : forall w, In w limb_widths -> 0 <= w.
  Proof.
    intros.
    apply Z.lt_le_incl.
    replace w with width by (symmetry; auto).
    assumption.
  Qed.

  Lemma nth_default_uniform_base_full : forall i,
      nth_default 0 limb_widths i = if lt_dec i (length limb_widths)
                                    then width else 0.
  Admitted.

  Lemma sum_firstn_uniform_base : forall i, (i <= length limb_widths)%nat ->
                                            sum_firstn limb_widths i = Z.of_nat i * width.
  Admitted.

  Lemma sum_firstn_uniform_base_strong : forall i, (length limb_widths <= i)%nat ->
                                            sum_firstn limb_widths i = Z.of_nat (length limb_widths) * width.
  Admitted.

  (* TODO : move *)
  Lemma decode_truncate_base : forall bs us, BaseSystem.decode bs us = BaseSystem.decode (firstn (length us) bs) us.
  Admitted.

  (* TODO : move *)
  Lemma firstn_map : forall {A B} n (f : A -> B) ls, firstn n (map f ls) = map f (firstn n ls).
  Proof.
    induction n; destruct ls; boring.
  Qed.
  
  (* TODO : move *)
  Lemma firstn_base_from_limb_widths : forall n lw,
      firstn n (base_from_limb_widths lw) = base_from_limb_widths (firstn n lw).
  Proof.
    induction n; destruct lw; boring.
    f_equal.
    rewrite <-IHn, firstn_map.
    reflexivity.
  Qed.

  (* TODO : move *)
  Lemma tl_repeat : forall {A} xs n (x : A), (forall y, In y xs -> y = x) ->
                                             (n < length xs)%nat ->
                                             firstn n xs = firstn n (tl xs).
  Proof.
    induction xs; destruct n; try solve [boring]; intros.
    rewrite firstn_cons_S.
    erewrite IHxs by (eauto using in_cons; distr_length).
    destruct xs; distr_length.
    cbv [tl].
    rewrite firstn_cons_S.
    f_equal.
    transitivity x; [|symmetry]; eauto using in_eq, in_cons.
  Qed.
  
  Lemma decode_tl_base : forall us, (length us < length limb_widths)%nat ->
      BaseSystem.decode base us = BaseSystem.decode (base_from_limb_widths (tl limb_widths)) us.
  Proof.
    intros.
    match goal with |- BaseSystem.decode ?b1 _ = BaseSystem.decode ?b2 _ => 
      rewrite (decode_truncate_base b1), (decode_truncate_base b2) end.
    rewrite !firstn_base_from_limb_widths.
    do 2 f_equal.
    eauto using tl_repeat.
  Qed.

  Lemma decode_shift_uniform : forall us u0, (length (u0 :: us) <= length limb_widths)%nat ->
    BaseSystem.decode base (u0 :: us) = u0 + ((BaseSystem.decode base us) << width).
  Proof.
    intros.
    rewrite decode_tl_base with (us := us) by distr_length.
    rewrite decode_shift; auto using uniform_limb_widths_nonneg.
    destruct limb_widths; try congruence;
      repeat match goal with
             | |- _ => rewrite base_from_limb_widths_cons
             | |- _ => rewrite two_p_correct, Z.shiftl_mul_pow2
             | |- _ => apply Z.add_cancel_l
             | |- appcontext[tl (_ :: _)] => cbv [tl]
             | |- appcontext[map (Z.mul ?a) _] => fold (BaseSystem.mul_each a);
                                                    rewrite <-!mul_each_base, !mul_each_rep
             | |- _ => progress distr_length
             | |- _ => progress autorewrite with push_nth_default zsimplify
             | |- _ => solve [auto using in_eq, Z.mul_comm]
            end.
    f_equal; eauto using in_eq.
  Qed.

End UniformBase.

Section TestbitDecode.
  Local Notation "u # i" := (nth_default 0 u i) (at level 30).

  (* splits a bit index into a digit index and an index within the digit*)
  Function split_index' i index lw :=
    match lw with
    | nil      => (index, i)
    | w :: lw' => if Z_lt_dec i w then (index, i)
                  else split_index' (i - w) (S index) lw'
    end.

  Lemma split_index'_ge_index : forall i index lw, (index <= fst (split_index' i index lw))%nat.
  Proof.
    intros; functional induction (split_index' i index lw);
      repeat match goal with
             | |- _ => omega
             | |- _ => progress (simpl fst; simpl snd)
             end.
  Qed.

  Lemma snd_split_index'_nonneg : forall i index lw, (0 <= i) ->
                                                     (0 <= snd (split_index' i index lw)).
  Proof.
    intros; functional induction (split_index' i index lw);
      repeat match goal with
             | |- _ => omega
             | H : ?P -> ?G |- ?G => apply H
             | |- _ => progress (simpl fst; simpl snd)
             end.
  Qed.

  Lemma snd_split_index'_small : forall i index lw, 0 <= i < sum_firstn lw (length lw) ->
      (snd (split_index' i index lw) < lw # (fst (split_index' i index lw) - index)).
  Proof.
    intros; functional induction (split_index' i index lw);
      try match goal with |- appcontext [split_index' ?a ?b ?c] =>
                    pose proof (split_index'_ge_index a b c) end;
      repeat match goal with
             | |- _ => progress autorewrite with push_nth_default distr_length in *
             | |- _ => rewrite Nat.sub_diag
             | |- _ => rewrite sum_firstn_nil in *
             | |- _ => rewrite sum_firstn_succ_cons in * 
             | |- _ => progress (simpl fst; simpl snd)
             | H : _ -> ?x < _ |- ?x < _ => eapply Z.lt_le_trans; [ apply H; omega | ]
             | |- ?xs # (?a - S ?b) <= (_ :: ?xs) # (?a - ?b) =>
               replace (a - b)%nat with (S (a - S b))%nat
             | |- _ => omega
             end.
  Qed.

  Lemma split_index'_correct : forall i index lw,
    sum_firstn lw (fst (split_index' i index lw) - index) + (snd (split_index' i index lw)) = i.
  Proof.
    intros; functional induction (split_index' i index lw);
      repeat match goal with
             | |- _ => omega
             | |- _ => rewrite Nat.sub_diag
             | |- _ => progress rewrite ?sum_firstn_nil, ?sum_firstn_0, ?sum_firstn_succ_cons
             | |- _ => progress (simpl fst; simpl snd)
             | |- appcontext[(fst (split_index' ?i (S ?idx) ?lw) - ?idx)%nat] =>
               pose proof (split_index'_ge_index i (S idx) lw);
                 replace (fst (split_index' i (S idx) lw) - idx)%nat with 
                   (S (fst (split_index' i (S idx) lw) - S idx))%nat
             end.
  Qed.                                                  

  Context limb_widths (limb_widths_nonneg : forall w, In w limb_widths -> 0 <= w).
  Local Hint Resolve limb_widths_nonneg.
  Local Notation base := (base_from_limb_widths limb_widths).

  Definition split_index i := split_index' i 0 limb_widths.
  Definition digit_index i := fst (split_index i).
  Definition bit_index i := snd (split_index i).

  Lemma testbit_decode : forall us n,
    0 <= n ->
    length us = length limb_widths ->
    bounded limb_widths us ->
    Z.testbit (BaseSystem.decode base us) n = Z.testbit (us # digit_index n) (bit_index n).
  Proof.
    cbv [digit_index bit_index split_index]; intros.
    pose proof (split_index'_correct n 0 limb_widths).
    pose proof (snd_split_index'_nonneg n 0 limb_widths).
    specialize_by assumption.
    repeat match goal with
           | |- _ => progress autorewrite with Ztestbit natsimplify in *
           | |- _ => erewrite digit_select by eassumption
           | |- _ => break_if 
           | |- _ => rewrite testbit_pow2_mod by auto using nth_default_limb_widths_nonneg
           | |- _ => omega
           | |- _ => f_equal; omega
           end.
    destruct (Z_lt_dec n (sum_firstn limb_widths (length limb_widths))). {
      assert (0 <= n < sum_firstn limb_widths (length limb_widths)) as Hn by omega.
      pose proof (snd_split_index'_small n 0 limb_widths Hn).
      rewrite Nat.sub_0_r in *.
      omega.
    } {
      apply testbit_decode_high; auto.
      replace (length us) with (length limb_widths) in *.
      omega.
    }
  Qed.

End TestbitDecode.

Section carrying_helper.
  Context {limb_widths} (limb_widths_nonneg : forall w, In w limb_widths -> 0 <= w).
  Local Notation base := (base_from_limb_widths limb_widths).
  Local Notation log_cap i := (nth_default 0 limb_widths i).

  Lemma update_nth_sum : forall n f us, (n < length us \/ n >= length limb_widths)%nat ->
    BaseSystem.decode base (update_nth n f us) =
    (let v := nth_default 0 us n in f v - v) * nth_default 0 base n + BaseSystem.decode base us.
  Proof.
    intros.
    unfold BaseSystem.decode.
    destruct H as [H|H].
    { nth_inbounds; auto. (* TODO(andreser): nth_inbounds should do this auto*)
      erewrite nth_error_value_eq_nth_default by eassumption.
      unfold splice_nth.
      rewrite <- (firstn_skipn n us) at 3.
      do 2 rewrite decode'_splice.
      remember (length (firstn n us)) as n0.
      ring_simplify.
      remember (BaseSystem.decode' (firstn n0 base) (firstn n us)).
      rewrite (skipn_nth_default n us 0) by omega.
      erewrite (nth_error_value_eq_nth_default _ _ us) by eassumption.
      rewrite firstn_length in Heqn0.
      rewrite Min.min_l in Heqn0 by omega; subst n0.
      destruct (le_lt_dec (length limb_widths) n). {
        rewrite (@nth_default_out_of_bounds _ _ base) by (distr_length; auto).
        rewrite skipn_all by (rewrite base_from_limb_widths_length; omega).
        do 2 rewrite decode_base_nil.
        ring_simplify; auto.
      } {
        rewrite (skipn_nth_default n base 0) by (distr_length; omega).
        do 2 rewrite decode'_cons.
        ring_simplify; ring.
      } }
    { rewrite (nth_default_out_of_bounds _ base) by (distr_length; omega); ring_simplify.
      etransitivity; rewrite BaseSystem.decode'_truncate; [ reflexivity | ].
      apply f_equal.
      autorewrite with push_firstn simpl_update_nth.
      rewrite update_nth_out_of_bounds by (distr_length; omega * ).
      reflexivity. }
  Qed.

  Lemma unfold_add_to_nth n x
    : forall xs,
      add_to_nth n x xs
      = match n with
        | O => match xs with
	       | nil => nil
	       | x'::xs' => x + x'::xs'
	       end
        | S n' =>  match xs with
		   | nil => nil
		   | x'::xs' => x'::add_to_nth n' x xs'
		   end
        end.
  Proof.
    induction n; destruct xs; reflexivity.
  Qed.

  Lemma simpl_add_to_nth_0 x
    : forall xs,
      add_to_nth 0 x xs
      = match xs with
        | nil => nil
        | x'::xs' => x + x'::xs'
        end.
  Proof. intro; rewrite unfold_add_to_nth; reflexivity. Qed.

  Lemma simpl_add_to_nth_S x n
    : forall xs,
      add_to_nth (S n) x xs
      = match xs with
        | nil => nil
        | x'::xs' => x'::add_to_nth n x xs'
        end.
  Proof. intro; rewrite unfold_add_to_nth; reflexivity. Qed.

  Hint Rewrite @simpl_set_nth_S @simpl_set_nth_0 : simpl_add_to_nth.

  Lemma add_to_nth_cons : forall x u0 us, add_to_nth 0 x (u0 :: us) = x + u0 :: us.
  Proof. reflexivity. Qed.

  Hint Rewrite @add_to_nth_cons : simpl_add_to_nth.

  Lemma cons_add_to_nth : forall n f y us,
      y :: add_to_nth n f us = add_to_nth (S n) f (y :: us).
  Proof.
    induction n; boring.
  Qed.

  Hint Rewrite <- @cons_add_to_nth : simpl_add_to_nth.

  Lemma add_to_nth_nil : forall n f, add_to_nth n f nil = nil.
  Proof.
    induction n; boring.
  Qed.

  Hint Rewrite @add_to_nth_nil : simpl_add_to_nth.

  Lemma add_to_nth_set_nth n x xs
    : add_to_nth n x xs
      = set_nth n (x + nth_default 0 xs n) xs.
  Proof.
    revert xs; induction n; destruct xs;
      autorewrite with simpl_set_nth simpl_add_to_nth;
      try rewrite IHn;
      reflexivity.
  Qed.
  Lemma add_to_nth_update_nth n x xs
    : add_to_nth n x xs
      = update_nth n (fun y => x + y) xs.
  Proof.
    revert xs; induction n; destruct xs;
      autorewrite with simpl_update_nth simpl_add_to_nth;
      try rewrite IHn;
      reflexivity.
  Qed.

  Lemma length_add_to_nth i x xs : length (add_to_nth i x xs) = length xs.
  Proof. unfold add_to_nth; distr_length; reflexivity. Qed.

  Hint Rewrite @length_add_to_nth : distr_length.

  Lemma set_nth_sum : forall n x us, (n < length us \/ n >= length limb_widths)%nat ->
    BaseSystem.decode base (set_nth n x us) =
    (x - nth_default 0 us n) * nth_default 0 base n + BaseSystem.decode base us.
  Proof. intros; unfold set_nth; rewrite update_nth_sum by assumption; reflexivity. Qed.

  Lemma add_to_nth_sum : forall n x us, (n < length us \/ n >= length limb_widths)%nat ->
    BaseSystem.decode base (add_to_nth n x us) =
    x * nth_default 0 base n + BaseSystem.decode base us.
  Proof. intros; rewrite add_to_nth_set_nth, set_nth_sum; try ring_simplify; auto. Qed.

  Lemma add_to_nth_nth_default_full : forall n x l i d,
    nth_default d (add_to_nth n x l) i =
    if lt_dec i (length l) then
      if (eq_nat_dec i n) then x + nth_default d l i
      else nth_default d l i
    else d.
  Proof. intros; rewrite add_to_nth_update_nth; apply update_nth_nth_default_full; assumption. Qed.
  Hint Rewrite @add_to_nth_nth_default_full : push_nth_default.

  Lemma add_to_nth_nth_default : forall n x l i, (0 <= i < length l)%nat ->
    nth_default 0 (add_to_nth n x l) i =
    if (eq_nat_dec i n) then x + nth_default 0 l i else nth_default 0 l i.
  Proof. intros; rewrite add_to_nth_update_nth; apply update_nth_nth_default; assumption. Qed.
  Hint Rewrite @add_to_nth_nth_default using omega : push_nth_default.

  Lemma log_cap_nonneg : forall i, 0 <= log_cap i.
  Proof.
    unfold nth_default; intros.
    case_eq (nth_error limb_widths i); intros; try omega.
    apply limb_widths_nonneg.
    eapply nth_error_value_In; eauto.
  Qed. Local Hint Resolve log_cap_nonneg.
End carrying_helper.

Hint Rewrite @simpl_set_nth_S @simpl_set_nth_0 : simpl_add_to_nth.
Hint Rewrite @add_to_nth_cons : simpl_add_to_nth.
Hint Rewrite <- @cons_add_to_nth : simpl_add_to_nth.
Hint Rewrite @add_to_nth_nil : simpl_add_to_nth.
Hint Rewrite @length_add_to_nth : distr_length.
Hint Rewrite @add_to_nth_nth_default_full : push_nth_default.
Hint Rewrite @add_to_nth_nth_default using (omega || distr_length; omega) : push_nth_default.

Section carrying.
  Context {limb_widths} (limb_widths_nonneg : forall w, In w limb_widths -> 0 <= w).
  Local Notation base := (base_from_limb_widths limb_widths).
  Local Notation log_cap i := (nth_default 0 limb_widths i).
  Local Hint Resolve limb_widths_nonneg sum_firstn_limb_widths_nonneg.

  Lemma length_carry_gen : forall fc fi i us, length (carry_gen limb_widths fc fi i us) = length us.
  Proof. intros; unfold carry_gen, carry_single; distr_length; reflexivity. Qed.

  Hint Rewrite @length_carry_gen : distr_length.

  Lemma length_carry_simple : forall i us, length (carry_simple limb_widths i us) = length us.
  Proof. intros; unfold carry_simple; distr_length; reflexivity. Qed.
  Hint Rewrite @length_carry_simple : distr_length.

  Lemma nth_default_base_succ : forall i, (S i < length limb_widths)%nat ->
    nth_default 0 base (S i) = 2 ^ log_cap i * nth_default 0 base i.
  Proof.
    intros.
    rewrite !nth_default_base, <- Z.pow_add_r by (omega || eauto using log_cap_nonneg).
    autorewrite with simpl_sum_firstn; reflexivity.
  Qed.

  Lemma carry_gen_decode_eq : forall fc fi i' us
                                     (i := fi i')
                                     (Si := fi (S i)),
    (length us = length limb_widths) ->
    BaseSystem.decode base (carry_gen limb_widths fc fi i' us)
    =  (fc (nth_default 0 us i / 2 ^ log_cap i) *
        (if eq_nat_dec Si (S i)
         then if lt_dec (S i) (length limb_widths)
              then 2 ^ log_cap i * nth_default 0 base i
              else 0
         else nth_default 0 base Si)
        - 2 ^ log_cap i * (nth_default 0 us i / 2 ^ log_cap i) * nth_default 0 base i)
      + BaseSystem.decode base us.
  Proof.
    intros fc fi i' us i Si H; intros.
    destruct (eq_nat_dec 0 (length limb_widths));
      [ destruct limb_widths, us, i; simpl in *; try congruence;
        break_match;
        unfold carry_gen, carry_single, add_to_nth;
        autorewrite with zsimplify simpl_nth_default simpl_set_nth simpl_update_nth distr_length;
        reflexivity
      | ].
    (*assert (0 <= i < length limb_widths)%nat by (subst i; auto with arith).*)
    assert (0 <= log_cap i) by auto using log_cap_nonneg.
    assert (2 ^ log_cap i <> 0) by (apply Z.pow_nonzero; lia).
    unfold carry_gen, carry_single.
     change (i' mod length limb_widths)%nat with i.
    rewrite add_to_nth_sum by (rewrite length_set_nth; omega).
    rewrite set_nth_sum by omega.
    unfold Z.pow2_mod.
    rewrite Z.land_ones by auto using log_cap_nonneg.
    rewrite Z.shiftr_div_pow2 by auto using log_cap_nonneg.
    change (fi i') with i.
    subst Si.
    repeat first [ ring
                 | match goal with H : _ = _ |- _ => rewrite !H in * end
                 | rewrite nth_default_base_succ by omega
                 | rewrite !(nth_default_out_of_bounds _ base) by (distr_length; omega)
                 | rewrite !(nth_default_out_of_bounds _ us) by omega
                 | rewrite Z.mod_eq by assumption
                 | progress distr_length
                 | progress autorewrite with natsimplify zsimplify in *
                 | progress break_match ].
  Qed.

  Lemma carry_simple_decode_eq : forall i us,
    (length us = length limb_widths) ->
    (i < (pred (length limb_widths)))%nat ->
    BaseSystem.decode base (carry_simple limb_widths i us) = BaseSystem.decode base us.
  Proof.
    unfold carry_simple; intros; rewrite carry_gen_decode_eq by assumption.
    autorewrite with natsimplify.
    break_match; lia.
  Qed.


  Lemma length_carry_simple_sequence : forall is us, length (carry_simple_sequence limb_widths is us) = length us.
  Proof.
    unfold carry_simple_sequence.
    induction is; [ reflexivity | simpl; intros ].
    distr_length.
    congruence.
  Qed.
  Hint Rewrite @length_carry_simple_sequence : distr_length.

  Lemma length_make_chain : forall i, length (make_chain i) = i.
  Proof. induction i; simpl; congruence. Qed.
  Hint Rewrite @length_make_chain : distr_length.

  Lemma length_full_carry_chain : length (full_carry_chain limb_widths) = length limb_widths.
  Proof. unfold full_carry_chain; distr_length; reflexivity. Qed.
  Hint Rewrite @length_full_carry_chain : distr_length.

  Lemma length_carry_simple_full us : length (carry_simple_full limb_widths us) = length us.
  Proof. unfold carry_simple_full; distr_length; reflexivity. Qed.
  Hint Rewrite @length_carry_simple_full : distr_length.

  (* TODO : move? *)
  Lemma make_chain_lt : forall x i : nat, In i (make_chain x) -> (i < x)%nat.
  Proof.
    induction x; simpl; intuition auto with arith lia.
  Qed.

  Lemma nth_default_carry_gen_full fc fi d i n us
    : nth_default d (carry_gen limb_widths fc fi i us) n
      = if lt_dec n (length us)
        then (if eq_nat_dec n (fi i)
              then Z.pow2_mod (nth_default 0 us n) (log_cap n)
              else nth_default 0 us n) +
             if eq_nat_dec n (fi (S (fi i)))
             then fc (nth_default 0 us (fi i) >> log_cap (fi i))
             else 0
        else d.
  Proof.
    unfold carry_gen, carry_single.
    intros; autorewrite with push_nth_default natsimplify distr_length.
    edestruct (lt_dec n (length us)) as [H|H]; [ | reflexivity ].
    rewrite !(@nth_default_in_bounds Z 0 d) by assumption.
    repeat break_match; subst; try omega; try rewrite_hyp *; omega.
  Qed.

  Hint Rewrite @nth_default_carry_gen_full : push_nth_default.

  Lemma nth_default_carry_simple_full : forall d i n us,
      nth_default d (carry_simple limb_widths i us) n
      = if lt_dec n (length us)
        then if eq_nat_dec n i
             then Z.pow2_mod (nth_default 0 us n) (log_cap n)
             else nth_default 0 us n +
                  if eq_nat_dec n (S i) then nth_default 0 us i >> log_cap i else 0
        else d.
  Proof.
    intros; unfold carry_simple; autorewrite with push_nth_default.
    repeat break_match; try omega; try reflexivity.
  Qed.

  Hint Rewrite @nth_default_carry_simple_full : push_nth_default.

  Lemma nth_default_carry_gen
    : forall fc fi i us,
      (0 <= i < length us)%nat
      -> nth_default 0 (carry_gen limb_widths fc fi i us) i
         = (if eq_nat_dec i (fi i)
            then Z.pow2_mod (nth_default 0 us i) (log_cap i)
            else nth_default 0 us i) +
           if eq_nat_dec i (fi (S (fi i)))
           then fc (nth_default 0 us (fi i) >> log_cap (fi i))
           else 0.
  Proof.
    intros; autorewrite with push_nth_default natsimplify; break_match; omega.
  Qed.
  Hint Rewrite @nth_default_carry_gen using (omega || distr_length; omega) : push_nth_default.

  Lemma nth_default_carry_simple
    : forall i us,
      (0 <= i < length us)%nat
      -> nth_default 0 (carry_simple limb_widths i us) i
         = Z.pow2_mod (nth_default 0 us i) (log_cap i).
  Proof.
    intros; autorewrite with push_nth_default natsimplify; break_match; omega.
  Qed.
  Hint Rewrite @nth_default_carry_simple using (omega || distr_length; omega) : push_nth_default.
End carrying.

Hint Rewrite @length_carry_gen : distr_length.
Hint Rewrite @length_carry_simple @length_carry_simple_sequence @length_make_chain @length_full_carry_chain @length_carry_simple_full : distr_length.
Hint Rewrite @nth_default_carry_simple_full @nth_default_carry_gen_full : push_nth_default.
Hint Rewrite @nth_default_carry_simple @nth_default_carry_gen using (omega || distr_length; omega) : push_nth_default.<|MERGE_RESOLUTION|>--- conflicted
+++ resolved
@@ -200,7 +200,6 @@
       do 2 f_equal; apply map_ext; intros; lia. }
   Qed.
 
-<<<<<<< HEAD
   (* TODO : move *)
   Lemma pow2_mod_split : forall a n m, 0 <= n -> 0 <= m ->
                                        Z.pow2_mod a (n + m) = Z.lor (Z.pow2_mod a n) ((Z.pow2_mod (a >> n) m) << n).
@@ -464,7 +463,8 @@
              | |- _ => progress autorewrite with push_nth_default zsimplify
              | |- _ => solve [auto using in_eq, Z.mul_comm]
             end.
-=======
+  Qed.
+
   Lemma upper_bound_nil : upper_bound nil = 1.
   Proof. reflexivity. Qed.
 
@@ -482,7 +482,6 @@
     unfold upper_bound; simpl.
     autorewrite with distr_length simpl_sum_firstn pull_Zpow.
     reflexivity.
->>>>>>> 5ce52a94
   Qed.
 
   Section make_base_vector.
