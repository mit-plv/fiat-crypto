--- conflicted
+++ resolved
@@ -554,9 +554,5 @@
     reflexivity.
   Admitted.
 
-<<<<<<< HEAD
   Definition ge25519_result_range := RangeInterp (ZToRange 32 ge25519_ast).
-End Curve25519.
-=======
-End Curve25519.*)
->>>>>>> 9e63f342
+End Curve25519.