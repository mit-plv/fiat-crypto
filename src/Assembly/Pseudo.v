Require Import Crypto.Assembly.QhasmCommon Crypto.Assembly.QhasmUtil Crypto.Assembly.State.
Require Import Crypto.Assembly.Language Crypto.Assembly.QhasmEvalCommon.
Require Import Coq.Lists.List Coq.Arith.Compare_dec Coq.omega.Omega.
Require Import Crypto.Util.Notations Crypto.Util.IterAssocOp.
Require Export Crypto.Util.FixCoqMistakes.

Module Pseudo <: Language.
  Import EvalUtil ListState.

  Inductive Pseudo {w: nat} {s: Width w}: nat -> nat -> Type :=
    | PVar: forall n, option bool -> Index n -> Pseudo n 1
    | PMem: forall n m , Index n -> Index m -> Pseudo n 1
    | PConst: forall n, word w -> Pseudo n 1
    | PBin: forall n, IntOp -> Pseudo n 2 -> Pseudo n 1
    | PDual: forall n, DualOp -> Pseudo n 2 -> Pseudo n 2
    | PCarry: forall n, CarryOp -> Pseudo n 2 -> Pseudo n 1
    | PShift: forall n, RotOp -> Index w -> Pseudo n 1 -> Pseudo n 1
    | PFunExp: forall n, Pseudo n n -> nat -> Pseudo n n
    | PLet: forall n k m, Pseudo n k -> Pseudo (n + k) m -> Pseudo n m
    | PCons: forall n m, Pseudo n 1 -> Pseudo n m -> Pseudo n (S m)
    | PCall: forall n m, Label -> Pseudo n m -> Pseudo n m
    | PIf: forall n m, TestOp -> Index n -> Index n ->
                  Pseudo n m -> Pseudo n m -> Pseudo n m.

  Hint Constructors Pseudo.

  Record Params': Type := mkParams {
    width: nat;
    spec: Width width;
    inputs: nat;
    outputs: nat
  }.

  Definition Params := Params'.
  Definition State (p: Params): Type := ListState (width p).
  Definition Program (p: Params): Type :=
    @Pseudo (width p) (spec p) (inputs p) (outputs p).

  Definition Unary32: Params := mkParams 32 W32 1 1.
  Definition Unary64: Params := mkParams 64 W64 1 1.

  (* Evaluation *)

  Definition ensureLength {w} (n: nat) (st: ListState w) (x: option (ListState w)) :=
    if (Nat.eq_dec (Datatypes.length (getList st)) n)
    then x
    else None.

  Fixpoint pseudoEval {n m w s} (prog: @Pseudo w s n m) (st: ListState w): option (ListState w) :=
    ensureLength n st match prog with
    | PVar n _ i => omap (getVar i st) (fun x => Some (setList [x] st))
    | PMem n m v i => omap (getMem v i st) (fun x => Some (setList [x] st))
    | PConst n c => Some (setList [c] st)
    | PBin n o p =>
      omap (pseudoEval p st) (fun sp =>
        match (getList sp) with
        | [wa; wb] =>
          let (v, c) := evalIntOp o wa wb in
          Some (setList [v] (setCarryOpt c sp))
        | _ => None
        end)

    | PCarry n o p =>
      omap (pseudoEval p st) (fun sp =>
        match (getList sp, getCarry sp) with
        | ([wa; wb], Some c) =>
          let (v, c') := evalCarryOp o wa wb c in
          Some (setList [v] (setCarry c' sp))
        | _ => None
        end)

    | PDual n o p =>
      omap (pseudoEval p st) (fun sp =>
        match (getList sp) with
        | [wa; wb] =>
          let (low, high) := evalDualOp o wa wb in
          Some (setList [low; high] sp)
        | _ => None
        end)

    | PShift n o a x =>
      omap (pseudoEval x st) (fun sx =>
        match (getList sx) with
        | [wx] => Some (setList [evalRotOp o wx a] sx)
        | _ => None
        end)

    | PLet n k m f g =>
      omap (pseudoEval f st) (fun sf =>
        omap (pseudoEval g (setList ((getList st) ++ (getList sf)) sf))
          (fun sg => Some sg))

    | PCons n m f g =>
      omap (pseudoEval f st) (fun sf =>
        omap (pseudoEval g (setList (getList st) sf)) (fun sg =>
          Some (setList ((getList sf) ++ (getList sg)) sg)))

    | PIf n m t i0 i1 l r =>
      omap (getVar i0 st) (fun v0 =>
        omap (getVar i1 st) (fun v1 =>
          if (evalTest t v0 v1)
          then pseudoEval l st
          else pseudoEval r st ))

    | PFunExp n p e =>
      funexp (fun so => omap so (pseudoEval p)) (Some st) e

    | PCall n m _ p => pseudoEval p st
    end.

  Definition evaluatesTo (p: Params) (prog: Program p) (st st': State p) :=
      pseudoEval prog st = Some st'.

<<<<<<< HEAD
  Definition indexize {n: nat} (x: nat): Index n.
=======
  Definition indexize {n: nat} (x: nat) : Index n.
>>>>>>> 63044b84
    intros; destruct (le_dec n 0).

    - exists 0; abstract omega.
    - exists (x mod n)%nat; abstract (
        pose proof (Nat.mod_bound_pos x n); omega).
  Defined.
End Pseudo.<|MERGE_RESOLUTION|>--- conflicted
+++ resolved
@@ -111,11 +111,7 @@
   Definition evaluatesTo (p: Params) (prog: Program p) (st st': State p) :=
       pseudoEval prog st = Some st'.
 
-<<<<<<< HEAD
-  Definition indexize {n: nat} (x: nat): Index n.
-=======
   Definition indexize {n: nat} (x: nat) : Index n.
->>>>>>> 63044b84
     intros; destruct (le_dec n 0).
 
     - exists 0; abstract omega.
