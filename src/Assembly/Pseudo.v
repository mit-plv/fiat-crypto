--- conflicted
+++ resolved
@@ -1,15 +1,8 @@
-<<<<<<< HEAD
-Require Import QhasmCommon QhasmUtil State.
-Require Import Language QhasmEvalCommon.
-Require Import List Compare_dec Omega.
-Require Import Crypto.Util.IterAssocOp.
-=======
 Require Import Crypto.Assembly.QhasmCommon Crypto.Assembly.QhasmUtil Crypto.Assembly.State.
 Require Import Crypto.Assembly.Language Crypto.Assembly.QhasmEvalCommon.
 Require Import Coq.Lists.List Coq.Arith.Compare_dec Coq.omega.Omega.
 Require Import Crypto.Util.Notations.
 Require Export Crypto.Util.FixCoqMistakes.
->>>>>>> 908327cf
 
 Module Pseudo <: Language.
   Import EvalUtil ListState.
@@ -39,8 +32,8 @@
   }.
 
   Definition Params := Params'.
-  Definition State (p: Params) : Type := ListState (width p).
-  Definition Program (p: Params) : Type :=
+  Definition State (p: Params): Type := ListState (width p).
+  Definition Program (p: Params): Type :=
     @Pseudo (width p) (spec p) (inputs p) (outputs p).
 
   Definition Unary32: Params := mkParams 32 W32 1 1.
@@ -48,7 +41,6 @@
 
   (* Evaluation *)
 
-<<<<<<< HEAD
   Definition ensureLength {w} (n: nat) (st: ListState w) (x: option (ListState w)) :=
     if (Nat.eq_dec (Datatypes.length (getList st)) n)
     then x
@@ -56,10 +48,6 @@
 
   Fixpoint pseudoEval {n m w s} (prog: @Pseudo w s n m) (st: ListState w): option (ListState w) :=
     ensureLength n st match prog with
-=======
-  Fixpoint pseudoEval {n m w s} (prog: @Pseudo w s n m) (st: ListState w) : option (ListState w) :=
-    match prog with
->>>>>>> 908327cf
     | PVar n _ i => omap (getVar i st) (fun x => Some (setList [x] st))
     | PMem n m v i => omap (getMem v i st) (fun x => Some (setList [x] st))
     | PConst n c => Some (setList [c] st)
@@ -115,17 +103,7 @@
           else pseudoEval r st ))
 
     | PFunExp n p e =>
-<<<<<<< HEAD
       funexp (fun so => omap so (pseudoEval p)) (Some st) e
-=======
-      (fix funexpseudo (e': nat) (st': ListState w) :=
-        match e' with
-        | O => Some st'
-        | S e'' =>
-          omap (pseudoEval p st') (fun st'' =>
-            funexpseudo e'' st'')
-        end) e st
->>>>>>> 908327cf
 
     | PCall n m _ p => pseudoEval p st
     end.
@@ -136,10 +114,10 @@
   Delimit Scope pseudo_notations with p.
   Local Open Scope pseudo_notations.
 
-  Definition indexize {n: nat} (x: nat) : Index n.
+  Definition indexize {n: nat} (x: nat): Index n.
     intros; destruct (le_dec n 0).
 
-    - exists 0; abstract intuition auto with zarith.
+    - exists 0; abstract intuition.
     - exists (x mod n)%nat; abstract (
         pose proof (Nat.mod_bound_pos x n); omega).
   Defined.
@@ -156,22 +134,6 @@
   Notation "# A" := (PConst _ (natToWord _ A))
     : pseudo_notations.
 
-<<<<<<< HEAD
-  Notation "A :+: B" := (PBin _ IAdd (PCons _ _ A B))
-    (at level 60, right associativity) : pseudo_notations.
-
-  Notation "A :+c: B" := (PCarry _ AddWithCarry (PCons _ _ A B))
-    (at level 60, right associativity) : pseudo_notations.
-
-  Notation "A :-: B" := (PBin _ ISub (PCons _ _ A B))
-    (at level 60, right associativity) : pseudo_notations.
-
-  Notation "A :&: B" := (PBin _ IAnd (PCons _ _ A B))
-    (at level 45, right associativity) : pseudo_notations.
-
-  Notation "A :^: B" := (PBin _ IXor (PCons _ _ A B))
-    (at level 45, right associativity) : pseudo_notations.
-=======
   Notation "A :+: B" := (PBin _ IAdd (PComb _ _ _ A B))
     : pseudo_notations.
 
@@ -186,7 +148,6 @@
 
   Notation "A :^: B" := (PBin _ IXor (PComb _ _ _ A B))
     : pseudo_notations.
->>>>>>> 908327cf
 
   Notation "A :>>: B" := (PShift _ Shr (indexize B) A)
     : pseudo_notations.
@@ -194,13 +155,8 @@
   Notation "A :<<: B" := (PShift _ Shl (indexize B) A)
     : pseudo_notations.
 
-<<<<<<< HEAD
-  Notation "A :*: B" := (PDual _ Mult (PCons _ _ A B))
-    (at level 55, right associativity) : pseudo_notations.
-=======
   Notation "A :*: B" := (PDual _ Mult (PComb _ _ _ A B))
     : pseudo_notations.
->>>>>>> 908327cf
 
   (* TODO(rsloan, from jgross): This notation is not okay.  It breaks
      [constr:(nat)] and [((1):nat)].  Please remove all frowny faces
@@ -220,13 +176,8 @@
     : pseudo_notations.
 
   Notation "A :|: B" :=
-<<<<<<< HEAD
-    (PCons _ _ A B)
-    (at level 65, left associativity) : pseudo_notations.
-=======
     (PComb _ _ _ A B)
     : pseudo_notations.
->>>>>>> 908327cf
 
   Notation "n ::: A :():" :=
     (PCall _ _ n A)
