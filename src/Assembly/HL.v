--- conflicted
+++ resolved
@@ -1,9 +1,6 @@
 Require Import Crypto.Assembly.PhoasCommon.
-<<<<<<< HEAD
 Require Import Coq.setoid_ring.InitialRing.
-=======
 Require Import Crypto.Util.LetIn.
->>>>>>> c8a82dfa
 
 Module HL.
   Section Language.
