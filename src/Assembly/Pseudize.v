--- conflicted
+++ resolved
@@ -1,15 +1,8 @@
 Require Export Bedrock.Word Bedrock.Nomega.
-<<<<<<< HEAD
-Require Import NArith NPeano List Sumbool Compare_dec Omega.
-Require Import QhasmCommon QhasmEvalCommon QhasmUtil Pseudo State.
-Require Export WordizeUtil Wordize Listize.
-Require Import Crypto.Util.IterAssocOp.
-=======
 Require Import Coq.NArith.NArith Coq.Numbers.Natural.Peano.NPeano Coq.Lists.List Coq.Bool.Sumbool Coq.Arith.Compare_dec Coq.omega.Omega.
 Require Import Crypto.Assembly.QhasmCommon Crypto.Assembly.QhasmEvalCommon Crypto.Assembly.QhasmUtil Crypto.Assembly.Pseudo Crypto.Assembly.State.
 Require Export Crypto.Assembly.Wordize Crypto.Assembly.Vectorize.
 Require Export Crypto.Util.FixCoqMistakes.
->>>>>>> 908327cf
 
 Import Pseudo ListNotations StateCommon EvalUtil ListState.
 
@@ -58,18 +51,10 @@
       autounfold; simpl in *.
       rewrite H0; simpl; intuition.
 
-<<<<<<< HEAD
     - autounfold; simpl.
       replace (k mod n) with k.
 
       + rewrite H0; simpl; reflexivity.
-=======
-    replace (k mod n) with k by (
-      assert (n <> 0) as NZ by omega;
-      pose proof (Nat.div_mod k n NZ);
-      replace (k mod n) with (k - n * (k / n)) by intuition auto with zarith;
-      rewrite (Nat.div_small k n); intuition auto with zarith).
->>>>>>> 908327cf
 
       + revert B; clear; intro B.
         assert (n <> 0) as NZ by omega.
@@ -83,7 +68,6 @@
     -> TripleM.find (w, name mod n, index mod len)%nat m = Some (@wordToN w v)
     -> pseudoEval (@PMem w s n len (indexize name) (indexize index)) (x, m, c) = Some ([v], m, c).
   Proof.
-<<<<<<< HEAD
     intros until index; intros H H0; autounfold; simpl.
     unfold indexize.
     destruct (le_dec n 0), (le_dec len 0); try omega;
@@ -95,16 +79,6 @@
       simpl in H0; try rewrite H0; simpl;
       try rewrite NToWord_wordToN;
       reflexivity.
-=======
-    intros; autounfold; simpl.
-    unfold indexize;
-      destruct (le_dec n 0), (le_dec len 0);
-      try replace n with 0 in * by intuition auto with zarith;
-      try replace len with 0 in * by intuition auto with zarith;
-      autounfold; simpl in *; rewrite H;
-      autounfold; simpl; rewrite NToWord_wordToN;
-      intuition.
->>>>>>> 908327cf
   Qed.
 
   Lemma pseudo_const: forall {w s n} x v m c,
@@ -327,7 +301,6 @@
       simpl; intuition.
   Qed.
 
-<<<<<<< HEAD
   Lemma nth_error_default: forall {T} k (lst: list T),
     nth_error lst k = nth_default (@None T) (map (@Some T) lst) k.
   Proof.
@@ -599,9 +572,6 @@
   Qed.
  
   Definition pseudeq {w s} (n m: nat) (f: list (word w) -> list (word w)) : Type := 
-=======
-  Definition pseudeq {w s} (n m: nat) (f: list (word w) -> list (word w)) : Type :=
->>>>>>> 908327cf
     {p: @Pseudo w s n m | forall x: (list (word w)),
       List.length x = n -> exists m' c',
       pseudoEval p (x, TripleM.empty N, None) = Some (f x, m', c')}.
