Require Export Bedrock.Word Bedrock.Nomega.
Require Import Coq.NArith.NArith Coq.Numbers.Natural.Peano.NPeano Coq.Lists.List Coq.Bool.Sumbool Coq.Arith.Compare_dec Coq.omega.Omega.
Require Import Crypto.Assembly.QhasmCommon Crypto.Assembly.QhasmEvalCommon Crypto.Assembly.QhasmUtil Crypto.Assembly.Pseudo Crypto.Assembly.State.
Require Export Crypto.Assembly.Wordize Crypto.Assembly.Vectorize Crypto.Assembly.Listize.
Require Export Crypto.Assembly.Pseudo Crypto.Assembly.WordizeUtil.
Require Export Crypto.Util.FixCoqMistakes.

Import Pseudo ListNotations StateCommon EvalUtil ListState.

Section Conversion.

  Hint Unfold setList getList getVar setCarry setCarryOpt getCarry
       getMem setMem overflows ensureLength evalCarryOp.

  Lemma eval_in_length: forall {w s n m} p x M c x' M' c',
      @pseudoEval n m w s p (x, M, c) = Some (x', M', c')
    -> Datatypes.length x = n.
  Proof.
    intros until c'; intro H; autounfold.

    destruct (Nat.eq_dec (Datatypes.length (getList (x, M, c))) n)
      as [Hn|Hn].

    - intuition.
    - assert (pseudoEval p (x, M, c) = None) as H0.
      induction p; simpl; unfold ensureLength;
        destruct (Nat.eq_dec _ n);
        simpl; intuition.
      rewrite H in H0; inversion H0.
  Qed.

  Set Printing Universes.
  Lemma pseudo_var: forall {w s n} b k x v m m' c c',
      (k < n)%nat -> m = m' -> c = c' -> Datatypes.length x = n
    -> nth_error x k = Some v
    -> pseudoEval (@PVar w s n b (indexize k)) (x, m, c) =
        Some ([v], m', c').
  Proof.
    intros until c'.
    intros B r0 r1 H H0; rewrite r0, r1.

    autounfold; simpl; unfold indexize;
      autounfold; unfold getList; simpl;
      rewrite H.

    destruct (Nat.eq_dec n n) as [C|C];
      try (contradict C; reflexivity).

    destruct (le_dec n 0).

    - replace k with 0 in * by omega.
      autounfold; simpl in *.
      rewrite H0; simpl; intuition.

    - autounfold; simpl.
      replace (k mod n) with k.

      + rewrite H0; simpl; reflexivity.

      + revert B; clear; intro B.
        assert (n <> 0) as NZ by omega.
        pose proof (Nat.div_mod k n NZ).
        replace (k mod n) with (k - n * (k / n)) by omega.
        rewrite (Nat.div_small k n); omega.
  Qed.

  Lemma pseudo_mem: forall {w s} n v m c x name len index,
      Datatypes.length x = n
    -> TripleM.find (w, name mod n, index mod len)%nat m = Some (@wordToN w v)
    -> pseudoEval (@PMem w s n len (indexize name) (indexize index)) (x, m, c) = Some ([v], m, c).
  Proof.
    intros until index; intros H H0; autounfold; simpl.
    unfold indexize.
    destruct (le_dec n 0), (le_dec len 0); try omega;
      autounfold; unfold getList; simpl; rewrite H;
      destruct (Nat.eq_dec n n) as [C|C];
        try (contradict C; reflexivity);
      try replace n with 0 in * by omega;
      try replace len with 0 in * by omega;
      simpl in H0; try rewrite H0; simpl;
      try rewrite NToWord_wordToN;
      reflexivity.
  Qed.

  Lemma pseudo_const: forall {w s n} x v m c,
      Datatypes.length x = n
    -> pseudoEval (@PConst w s n v) (x, m, c) = Some ([v], m, c).
  Proof.
    intros; unfold pseudoEval, ensureLength; autounfold; simpl.
    rewrite H.
    destruct (Nat.eq_dec n n) as [C|C];
      try (contradict C; reflexivity);
      reflexivity.
  Qed.

  Lemma pseudo_plus:
    forall {w s n} (p: @Pseudo w s n 2) x out0 out1 m0 m1 c0 c1,
      pseudoEval p (x, m0, c0) = Some ([out0; out1], m1, c1)
    -> pseudoEval (PBin n IAdd p) (x, m0, c0) =
        Some ([out0 ^+ out1], m1,
          Some (proj1_sig (bool_of_sumbool
               (overflows w (&out0 + &out1)%N)%w))).
  Proof.
    intros until c1; intro H; simpl; rewrite H; simpl.

    autounfold; unfold getList; simpl;
      apply eval_in_length in H.

    destruct (Nat.eq_dec (Datatypes.length x) n);
      destruct (Nge_dec _ _);
      try rewrite NToWord_wordToN; simpl; intuition.
  Qed.

  Lemma pseudo_bin:
    forall {w s n} (p: @Pseudo w s n 2) x out0 out1 m0 m1 c0 c1 op,
      op <> IAdd
    -> pseudoEval p (x, m0, c0) = Some ([out0; out1], m1, c1)
    -> pseudoEval (PBin n op p) (x, m0, c0) =
        Some ([fst (evalIntOp op out0 out1)], m1, c1).
  Proof.
    intros until op; intros H H0; simpl; rewrite H0; simpl.

    autounfold; unfold getList; induction op;
      try (contradict H; reflexivity);
      unfold evalIntOp; autounfold; simpl;

      apply eval_in_length in H0;
      destruct (Nat.eq_dec (Datatypes.length x) n);
      intuition.
  Qed.

  Lemma pseudo_and:
    forall {w s n} (p: @Pseudo w s n 2) x out0 out1 m0 m1 c0 c1,
      pseudoEval p (x, m0, c0) = Some ([out0; out1], m1, c1)
    -> pseudoEval (PBin n IAnd p) (x, m0, c0) =
        Some ([out0 ^& out1], m1, c1).
  Proof.
    intros.
    replace (out0 ^& out1) with (fst (evalIntOp IAnd out0 out1)).
    - eapply pseudo_bin; try assumption.
      intro Z; inversion Z.

    - unfold evalIntOp; simpl; intuition.
  Qed.

  Lemma pseudo_awc:
    forall {w s n} (p: @Pseudo w s n 2) x out0 out1 m0 m1 c0 c,
      pseudoEval p (x, m0, c0) = Some ([out0; out1], m1, Some c)
    -> pseudoEval (PCarry n AddWithCarry p) (x, m0, c0) =
        Some ([addWithCarry out0 out1 c], m1,
          Some (proj1_sig (bool_of_sumbool (overflows w
          (&out0 + &out1 + (if c then 1 else 0))%N)%w))).
  Proof.
    intros until c; intro H; simpl; rewrite H; simpl.
    unfold addWithCarry, evalCarryOp.

    autounfold; unfold getList; simpl;
      apply eval_in_length in H;
      rewrite H;
      destruct (Nat.eq_dec n n) as [C|C];
        try (contradict C; reflexivity);
      simpl.

    destruct (Nge_dec _ _) as [g|g]; simpl;
      repeat f_equal.
  Qed.

  Lemma pseudo_shiftr:
    forall {w s n} (p: @Pseudo w s n 1) x out m0 m1 c0 c1 k,
      pseudoEval p (x, m0, c0) = Some ([out], m1, c1)
    -> pseudoEval (PShift n Shr k p) (x, m0, c0) =
        Some ([shiftr out k], m1, c1).
  Proof.
    intros; simpl; autounfold; unfold getList; simpl.
    rewrite H; apply eval_in_length in H; rewrite H; simpl.
    destruct (Nat.eq_dec n n) as [C|C];
      try (contradict C; reflexivity).

    rewrite wordize_shiftr; rewrite NToWord_wordToN; intuition.
  Qed.

  Lemma pseudo_cons:
    forall {w s n m} (p0: @Pseudo w s n 1) (p1: @Pseudo w s n m)
        input x xs m0 m1 m2 c0 c1 c2,
      pseudoEval p0 (input, m0, c0) = Some ([x], m1, c1)
    -> pseudoEval p1 (input, m1, c1) = Some (xs, m2, c2)
    -> pseudoEval (@PCons w s _ _ p0 p1) (input, m0, c0) = Some (x :: xs, m2, c2).
  Proof.
    intros until c2; intros H H0; simpl.

    rewrite H; autounfold; unfold getList; simpl.
    rewrite H0; apply eval_in_length in H0; rewrite H0.
    destruct (Nat.eq_dec n n) as [C|C];
      try (contradict C; reflexivity).
    simpl; reflexivity.
  Qed.

  Lemma pseudo_let:
    forall {w s n k m} (p0: @Pseudo w s n k) (p1: @Pseudo w s (n + k) m)
      input out0 out1 m0 m1 m2 c0 c1 c2,
      pseudoEval p0 (input, m0, c0) = Some (out0, m1, c1)
    -> pseudoEval p1 (input ++ out0, m1, c1) = Some (out1, m2, c2)
    -> pseudoEval (@PLet w s n k m p0 p1) (input, m0, c0) =
        Some (out1, m2, c2).
  Proof.
    intros; autounfold; simpl.
    rewrite H; autounfold; unfold getList; simpl.
    rewrite H0; apply eval_in_length in H; rewrite H.
    destruct (Nat.eq_dec n n) as [C|C];
      try (contradict C; reflexivity); simpl;
      reflexivity.
  Qed.

  Lemma pseudo_let_var:
    forall {w s n k m} (p0: @Pseudo w s n k) (p1: @Pseudo w s (n + k) m)
      input a f m0 m1 m2 c0 c1 c2,
      pseudoEval p0 (input, m0, c0) = Some ([a], m1, c1)
    -> pseudoEval p1 (input ++ [a], m1, c1) = Some (f (nth n (input ++ [a]) (wzero _)), m2, c2)
    -> pseudoEval (@PLet w s n k m p0 p1) (input, m0, c0) =
        Some (Let_In a f, m2, c2).
  Proof.
    intros; unfold Let_In; cbv zeta.
    eapply pseudo_let; try eassumption.
    replace (f a) with (f (nth n (input ++ [a]) (wzero w))); try assumption.
    apply f_equal.
    assert (Datatypes.length input = n) as L by (
      eapply eval_in_length; eassumption).

    rewrite app_nth2; try rewrite L; try omega.
    replace (n - n) with 0 by omega; simpl; intuition.
  Qed.

  Lemma pseudo_let_list:
    forall {w s n k m} (p0: @Pseudo w s n k) (p1: @Pseudo w s (n + k) m)
      input lst f m0 m1 m2 c0 c1 c2,
      pseudoEval p0 (input, m0, c0) = Some (lst, m1, c1)
    -> pseudoEval p1 (input ++ lst, m1, c1) = Some (f lst, m2, c2)
    -> pseudoEval (@PLet w s n k m p0 p1) (input, m0, c0) =
        Some (Let_In lst f, m2, c2).
  Proof.
    intros; unfold Let_In; cbv zeta.
    eapply pseudo_let; try eassumption.
  Qed.

  Lemma pseudo_mult_single_let:
    forall {w s n m} (p0: @Pseudo w s n 2)
                (p1: @Pseudo w s (n + 2) m)
        out0 out1 f x m0 m1 m2 c0 c1 c2,
      pseudoEval p0 (x, m0, c0) = Some ([out0; out1], m1, c1)
    -> pseudoEval p1 (x ++ [out0 ^* out1; multHigh out0 out1], m1, c1) =
        Some (f (nth n (x ++ [out0 ^* out1; multHigh out0 out1]) (wzero _)), m2, c2)
    -> pseudoEval (@PLet w s n 2 m (PDual n Mult p0) p1) (x, m0, c0) =
      Some (Let_In (out0 ^* out1) f, m2, c2).
  Proof.
    intros until c2; intros H H0; simpl;
      rewrite H; autounfold; unfold getList; simpl.

    apply eval_in_length in H; rewrite H.
    destruct (Nat.eq_dec n n) as [C|C];
      try (contradict C; reflexivity); simpl.
    rewrite H0; unfold Let_In; simpl.

    replace (nth n (x ++ _) _) with (out0 ^* out1); try reflexivity.
    rewrite app_nth2; try rewrite H; try omega.
    replace (n - n) with 0 by omega.
    simpl; intuition.
  Qed.

  Lemma pseudo_mult_dual_let:
    forall {w s n m} (p0: @Pseudo w s n 2)
                (p1: @Pseudo w s (n + 2) m)
        out0 out1 f x m0 m1 m2 c0 c1 c2,
      pseudoEval p0 (x, m0, c0) = Some ([out0; out1], m1, c1)
    -> pseudoEval p1 (x ++ [out0 ^* out1; multHigh out0 out1], m1, c1) =
      Some (f (nth n (x ++ [out0 ^* out1; multHigh out0 out1]) (wzero _))
              (nth (S n) (x ++ [out0 ^* out1; multHigh out0 out1]) (wzero _)),
            m2, c2)
    -> pseudoEval (@PLet w s n 2 m (PDual n Mult p0) p1) (x, m0, c0) =
      Some (Let_In (multHigh out0 out1) (fun x =>
            Let_In (out0 ^* out1) (fun y =>
            f y x)), m2, c2).
  Proof.
    intros until c2; intros H H0; simpl;
      rewrite H; autounfold; unfold getList; simpl.

    apply eval_in_length in H; rewrite H.
    destruct (Nat.eq_dec n n) as [C|C];
      try (contradict C; reflexivity); simpl.
    rewrite H0; unfold Let_In; simpl.


    replace (nth n (x ++ _) _) with (out0 ^* out1);
      try replace (nth (S n) (x ++ _) _) with (multHigh out0 out1);
      try reflexivity.

    - rewrite app_nth2; try rewrite H; try omega.
      replace (S n - n) with 1 by omega.
      simpl; intuition.

    - rewrite app_nth2; try rewrite H; try omega.
      replace (n - n) with 0 by omega.
      simpl; intuition.
  Qed.

  Lemma nth_error_default: forall {T} k (lst: list T),
    nth_error lst k = nth_default (@None T) (map (@Some T) lst) k.
  Proof.
    induction k, lst; intros; simpl;
      try rewrite IHk; unfold nth_default;
      simpl; try reflexivity.
  Qed.

  Lemma pseudo_mult_low:
    forall {w s n} (p0: @Pseudo w s n 2)
        out0 out1 x m0 m1 c0 c1,
      pseudoEval p0 (x, m0, c0) = Some ([out0; out1], m1, c1)
    -> pseudoEval (@PLet w s n 2 1 (PDual n Mult p0) (PVar (n + 2) None (indexize n))) (x, m0, c0) =
      Some ([out0 ^* out1], m1, c1).
  Proof.
    intros until c1; intro H.
    replace [out0 ^* out1] with (Let_In (out0 ^* out1) (fun x => [x])) by (cbv zeta; reflexivity).
    eapply pseudo_mult_single_let; try apply H.
    apply eval_in_length in H.
    apply pseudo_var; try reflexivity; try omega.

    - rewrite app_length; rewrite H; simpl; reflexivity.

    - rewrite nth_error_default.
      rewrite nth_default_eq.
      rewrite map_app.
      repeat rewrite app_nth2;
        try rewrite map_length;
        rewrite H; try omega.
      replace (n - n) with O by omega; simpl.
      reflexivity.
  Qed.

  Lemma pseudo_mult_high:
    forall {w s n} (p0: @Pseudo w s n 2)
        out0 out1 x m0 m1 c0 c1,
      pseudoEval p0 (x, m0, c0) = Some ([out0; out1], m1, c1)
    -> pseudoEval (@PLet w s n 2 1 (PDual n Mult p0) (PVar (n + 2) None (indexize (n + 1)))) (x, m0, c0) =
      Some ([multHigh out0 out1], m1, c1).
  Proof.
    intros until c1; intro H.
    replace [multHigh out0 out1] with (
      Let_In (multHigh out0 out1) (fun x =>
        Let_In (out0 ^* out1) (fun y => [x]))) by (cbv zeta; reflexivity).

    eapply pseudo_mult_dual_let; try apply H.
    apply eval_in_length in H.
    apply pseudo_var; try reflexivity; try omega.

    - rewrite app_length; rewrite H; simpl; reflexivity.

    - rewrite nth_error_default.
      rewrite nth_default_eq.
      rewrite map_app.
      repeat rewrite app_nth2;
        try rewrite map_length;
        rewrite H; try omega.
      replace (S n - n) with 1 by omega.
      replace (n + 1 - n) with 1 by omega.
      simpl; reflexivity.
  Qed.

  Lemma pseudo_if_left:
    forall {w s n m} (p0: @Pseudo w s n m) (p1: @Pseudo w s n m)
      input t (i0 i1: Index n) out0 out1 m0 m1 m2 c0 c1 c2,
      Datatypes.length input = n
    -> (i0 < n)%nat -> (i1 < n)%nat
    -> evalTest t (nth i0 input (wzero _)) (nth i1 input (wzero _)) = true
    -> pseudoEval p0 (input, m0, c0) = Some (out0, m1, c1)
    -> pseudoEval p1 (input, m0, c0) = Some (out1, m2, c2)
    -> pseudoEval (@PIf w s n m t i0 i1 p0 p1) (input, m0, c0) =
        Some (out0, m1, c1).
  Proof.
    intros until c2; intros L nn0 nn1 T H H0; simpl.
    rewrite H, H0; autounfold; unfold getList; simpl.
    rewrite L.
    destruct (Nat.eq_dec n n) as [C|C];
      try (contradict C; reflexivity); simpl.

    assert (nth_error input i0 <> None) as cc0. {
      rewrite nth_error_default, nth_default_eq.
      rewrite nth_indep with (d' := Some (wzero w)).

      - rewrite map_nth; intro Z; inversion Z.
      - rewrite map_length, L; assumption.
    }

    assert (nth_error input i1 <> None) as cc1. {
      rewrite nth_error_default, nth_default_eq.
      rewrite nth_indep with (d' := Some (wzero w)).

      - rewrite map_nth; intro Z; inversion Z.
      - rewrite map_length, L; assumption.
    }

    repeat rewrite <- nth_default_eq in T; unfold nth_default in T.
    induction (nth_error input i0),
              (nth_error input i1); simpl;
      try match goal with
      | [H: ?x <> ?x |- _] => contradict H; reflexivity
      end;
      try rewrite T; try reflexivity.
  Qed.

  Lemma pseudo_if_right:
    forall {w s n m} (p0: @Pseudo w s n m) (p1: @Pseudo w s n m)
      input t (i0 i1: Index n) out0 out1 m0 m1 m2 c0 c1 c2,
      Datatypes.length input = n
    -> (i0 < n)%nat -> (i1 < n)%nat
    -> evalTest t (nth i0 input (wzero _)) (nth i1 input (wzero _)) = false
    -> pseudoEval p0 (input, m0, c0) = Some (out0, m1, c1)
    -> pseudoEval p1 (input, m0, c0) = Some (out1, m2, c2)
    -> pseudoEval (@PIf w s n m t i0 i1 p0 p1) (input, m0, c0) =
        Some (out1, m2, c2).
  Proof.
    intros until c2; intros L nn0 nn1 T H H0; simpl.
    rewrite H, H0; autounfold; unfold getList; simpl.
    rewrite L.
    destruct (Nat.eq_dec n n) as [C|C];
      try (contradict C; reflexivity); simpl.

    assert (nth_error input i0 <> None) as cc0. {
      rewrite nth_error_default, nth_default_eq.
      rewrite nth_indep with (d' := Some (wzero w)).

      - rewrite map_nth; intro Z; inversion Z.
      - rewrite map_length, L; assumption.
    }

    assert (nth_error input i1 <> None) as cc1. {
      rewrite nth_error_default, nth_default_eq.
      rewrite nth_indep with (d' := Some (wzero w)).

      - rewrite map_nth; intro Z; inversion Z.
      - rewrite map_length, L; assumption.
    }

    repeat rewrite <- nth_default_eq in T; unfold nth_default in T.
    induction (nth_error input i0),
              (nth_error input i1); simpl;
      try match goal with
      | [H: ?x <> ?x |- _] => contradict H; reflexivity
      end;
      try rewrite T; try reflexivity.
  Qed.

  Lemma pseudo_mask:
    forall {w s n} (p: @Pseudo w s n 1) k x out m0 m1 c0 c1,
      (k <= w)%nat
    -> pseudoEval p (x, m0, c0) = Some ([out], m1, c1)
    -> pseudoEval (PBin n IAnd (PCons _ _ p
          (PConst _ (NToWord _ (N.ones (N.of_nat k)))))) (x, m0, c0) =
        Some ([mask k out], m1, c1).
  Proof.
    intros until c1; intros B H.
    pose proof (eval_in_length _ _ _ _ _ _ _ H).
    rewrite conv_mask.
    eapply pseudo_and.
    eapply pseudo_cons; try reflexivity; try apply H.
    eapply pseudo_const; try assumption.
    assumption.
  Qed.

  Lemma pseudo_funexp':
    forall {w s n} input f p e (m0 m1: TripleNMap) (c0 c1: option bool),
      Datatypes.length input = n
    -> (forall x m c, {st | pseudoEval p (x, m, c) = Some (setList (f x) st)})
    -> {st |
        pseudoEval (@PFunExp w s n p e) (input, m0, c0) =
          Some (setList (funexp f input e) st)}.
  Proof.
    intros until m0; intros m1 c0 c1 L H.
    autounfold; simpl; autounfold; unfold getList; simpl.
    rewrite L.
    destruct (Nat.eq_dec n n) as [C|C];
      try (contradict C; reflexivity); simpl.

    induction e; eexists; simpl.

    - transitivity (Some
       (input,
        snd (fst (input, m0, c0)),
        snd (input, m0, c0)));
      try reflexivity.

    - rewrite (proj2_sig IHe); simpl.
      rewrite
        (proj2_sig (H (funexp f input e)
           (snd (fst (proj1_sig IHe)))
           (snd (proj1_sig IHe)))).
      unfold setList; simpl.
      reflexivity.
  Qed.

  Lemma pseudo_funexp_O:
    forall {w s n} input p m c,
      Datatypes.length input = n
    -> pseudoEval (@PFunExp w s n p O) (input, m, c) =
        Some (input, m, c).
  Proof.
    intros until c; intros H.
    autounfold; simpl; autounfold; unfold getList; simpl; rewrite H.
    destruct (Nat.eq_dec n n) as [C|C];
      try (contradict C; reflexivity); simpl; reflexivity.
  Qed.

  Lemma pseudo_funexp_S:
    forall {w s n} e input p (m: TripleNMap) (c: option bool),
      Datatypes.length input = n
    -> pseudoEval (@PFunExp w s n p (S e)) (input, m, c) =
        omap (pseudoEval (@PFunExp w s n p e) (input, m, c)) (pseudoEval p).
  Proof.
    intros until c; intros H.
    autounfold; simpl; autounfold; unfold getList; simpl; rewrite H.
    destruct (Nat.eq_dec n n) as [C|C];
      try (contradict C; reflexivity); simpl; reflexivity.
  Qed.

  Lemma pseudo_funexp:
    forall {w s n} e input input' f p (m0 m1: TripleNMap) (c0 c1: option bool),
      Datatypes.length input = n
    -> (forall x m c x' m' c',
            pseudoEval p (x, m, c) = Some (x', m', c')
          -> pseudoEval p (x, m, c) = Some (f x, m', c'))
    -> pseudoEval (@PFunExp w s n p e) (input, m0, c0) = Some (input', m1, c1)
    -> pseudoEval (@PFunExp w s n p e) (input, m0, c0) =
        Some (funexp f input e, m1, c1).
  Proof.
    intros until c1; intros H Hf He.
    revert He H; revert input input' m0 m1 c0 c1.
    induction e; intros.

    - rewrite pseudo_funexp_O; try assumption.
      simpl in *; autounfold in He; unfold getList in He; simpl in He.
      rewrite H in He; destruct (Nat.eq_dec n n) as [C|C];
        try (contradict C; reflexivity).
      inversion He; subst.
      reflexivity.

    - rewrite (pseudo_funexp_S); try assumption.
      rewrite (pseudo_funexp_S) in He; try assumption.
      assert (exists a b c, pseudoEval (@PFunExp _ _ _ p e) (input, m0, c0) = Some (a, b, c)) as Z. {
        induction (pseudoEval (@PFunExp _ _ _ p e) (input, m0, c0)) as [z|].

        + exists (fst (fst z)); exists (snd (fst z)); exists (snd z).
          induction z as [z0 z2]; induction z0 as [z0 z1]; simpl; reflexivity.

        + simpl in He; inversion He.
      }

      destruct Z as [a Z], Z as [b Z], Z as [c Z].
      replace (funexp f input (S e)) with (f (funexp f input e)) by (simpl; intuition).

      erewrite <- Hf with (x' := input').

      + rewrite (IHe _ a _ b _ c); try assumption.
        simpl; reflexivity.

      + rewrite Z in *; simpl in He.
        rewrite <- He.
        f_equal.
        assert (Some (funexp f input e, b, c) = Some (a, b, c)) as HSome. {
          rewrite <- Z.
          rewrite (IHe _ a _ b _ c); try assumption.
          reflexivity.
        }

        inversion HSome; subst; intuition.
  Qed.
 
  Definition pseudeq {w s} (n m: nat) (f: list (word w) -> list (word w)) : Type := 
    {p: @Pseudo w s n m | forall x: (list (word w)),
      List.length x = n -> exists m' c',
      pseudoEval p (x, TripleM.empty N, None) = Some (f x, m', c')}.
End Conversion.

Ltac pseudo_step :=
  match goal with
  | [ |- pseudoEval ?p _ = Some ((
            Let_In (multHigh ?a ?b) (fun x =>
            Let_In (?a ^* ?b) (fun y => _))), _, _) ] =>
    is_evar p; eapply pseudo_mult_dual_let

  | [ |- pseudoEval ?p _ = Some (Let_In (?a ^* ?b) _, _, _) ] =>
    is_evar p; eapply pseudo_mult_single_let

  | [ |- pseudoEval ?p _ = Some ([?x ^& ?y], _, _) ] =>
    is_evar p; eapply pseudo_and

  | [ |- pseudoEval ?p _ = Some ([?x ^+ ?y], _, _) ] =>
    is_evar p; eapply pseudo_plus

  | [ |- pseudoEval ?p _ = Some ([?x ^* ?y], _, _) ] =>
    is_evar p; eapply pseudo_mult_low

  | [ |- pseudoEval ?p _ = Some ([multHigh ?x ?y], _, _) ] =>
    is_evar p; eapply pseudo_mult_high

  | [ |- pseudoEval ?p _ = Some ([mask ?k ?x], _, _) ] =>
    is_evar p; eapply pseudo_mask

  | [ |- pseudoEval ?p _ = Some (cons ?x (cons _ _), _, _) ] =>
    is_evar p; eapply pseudo_cons

  | [ |- pseudoEval ?p _ = Some ([natToWord _ ?x], _, _) ] =>
    is_evar p; eapply pseudo_const

  | [ |- pseudoEval ?p _ = Some ([NToWord _ (@wordToN _ ?x)], _, _) ] =>
    is_evar p; rewrite NToWord_wordToN

<<<<<<< HEAD
  | [ |- pseudoEval ?p _ = Some ([NToWord _ ?x], _, _) ] =>
=======
  | [ |- pseudoEval ?p _ = Some ([natToWord _ ?x], _, _) ] =>
>>>>>>> 63044b84
    is_evar p; eapply pseudo_const

  | [ |- pseudoEval ?p _ = Some ((Let_In ?a ?f), _, _) ] =>
    is_evar p;
    match (type of a) with
    | list _ => eapply pseudo_let_list
    | word _ => eapply pseudo_let_var
    | (_ * _)%type => rewrite detuple_let
    end

  | [ |- @pseudoEval ?n _ _ _ ?P _ =
        Some ([nth ?i ?lst _], _, _) ] =>
<<<<<<< HEAD
    eapply (pseudo_var None i);
      try reflexivity; list_destruct;
      simpl; intuition

  (* implifications *)
  | [ |- context [@NToWord ?x (@wordToN ?x _)]] =>
    rewrite NToWord_wordToN

  (* clean up generated inequalities *)
  | [ |- (_ <= _)%nat ] => vm_compute; omega
  | [ |- (_ < _)%nat ] => vm_compute; omega
=======
    eapply (pseudo_var None i); simpl; intuition
>>>>>>> 63044b84
  end.

Ltac pseudo_solve :=
  repeat eexists;
  autounfold; unfold getList;
  list_destruct;
  repeat pseudo_step;
  try reflexivity.<|MERGE_RESOLUTION|>--- conflicted
+++ resolved
@@ -1,7 +1,7 @@
 Require Export Bedrock.Word Bedrock.Nomega.
 Require Import Coq.NArith.NArith Coq.Numbers.Natural.Peano.NPeano Coq.Lists.List Coq.Bool.Sumbool Coq.Arith.Compare_dec Coq.omega.Omega.
 Require Import Crypto.Assembly.QhasmCommon Crypto.Assembly.QhasmEvalCommon Crypto.Assembly.QhasmUtil Crypto.Assembly.Pseudo Crypto.Assembly.State.
-Require Export Crypto.Assembly.Wordize Crypto.Assembly.Vectorize Crypto.Assembly.Listize.
+Require Export Crypto.Assembly.Wordize Crypto.Assembly.Listize.
 Require Export Crypto.Assembly.Pseudo Crypto.Assembly.WordizeUtil.
 Require Export Crypto.Util.FixCoqMistakes.
 
@@ -612,11 +612,7 @@
   | [ |- pseudoEval ?p _ = Some ([NToWord _ (@wordToN _ ?x)], _, _) ] =>
     is_evar p; rewrite NToWord_wordToN
 
-<<<<<<< HEAD
   | [ |- pseudoEval ?p _ = Some ([NToWord _ ?x], _, _) ] =>
-=======
-  | [ |- pseudoEval ?p _ = Some ([natToWord _ ?x], _, _) ] =>
->>>>>>> 63044b84
     is_evar p; eapply pseudo_const
 
   | [ |- pseudoEval ?p _ = Some ((Let_In ?a ?f), _, _) ] =>
@@ -629,21 +625,16 @@
 
   | [ |- @pseudoEval ?n _ _ _ ?P _ =
         Some ([nth ?i ?lst _], _, _) ] =>
-<<<<<<< HEAD
     eapply (pseudo_var None i);
       try reflexivity; list_destruct;
       simpl; intuition
 
-  (* implifications *)
   | [ |- context [@NToWord ?x (@wordToN ?x _)]] =>
     rewrite NToWord_wordToN
 
   (* clean up generated inequalities *)
   | [ |- (_ <= _)%nat ] => vm_compute; omega
   | [ |- (_ < _)%nat ] => vm_compute; omega
-=======
-    eapply (pseudo_var None i); simpl; intuition
->>>>>>> 63044b84
   end.
 
 Ltac pseudo_solve :=
