Require Export Bedrock.Word Bedrock.Nomega.
<<<<<<< HEAD
Require Import NArith PArith Ndigits Nnat NPow NPeano Ndec.
Require Import Compare_dec Omega Bool.
Require Import FunctionalExtensionality ProofIrrelevance.
Require Import QhasmUtil QhasmEvalCommon.
Require Import WordizeUtil Bounds List Listize Natize.

Import EvalUtil ListNotations.
=======
Require Import Coq.NArith.NArith Coq.PArith.PArith Coq.NArith.Ndigits Coq.NArith.Nnat Coq.Numbers.Natural.Abstract.NPow Coq.Numbers.Natural.Peano.NPeano Coq.NArith.Ndec.
Require Import Coq.Arith.Compare_dec Coq.omega.Omega.
Require Import Coq.Logic.FunctionalExtensionality Coq.Logic.ProofIrrelevance.
Require Import Crypto.Assembly.QhasmUtil Crypto.Assembly.QhasmEvalCommon.

Require Export Crypto.Util.FixCoqMistakes.
>>>>>>> 908327cf

Hint Rewrite wordToN_nat Nat2N.inj_add N2Nat.inj_add
             Nat2N.inj_mul N2Nat.inj_mul Npow2_nat : N.

Open Scope nword_scope.

<<<<<<< HEAD
Coercion ind : bool >-> N.
=======
Section WordizeUtil.
  Lemma break_spec: forall (m n: nat) (x: word n) low high,
      (low, high) = break m x
    -> &x = (&high * Npow2 m + &low)%N.
  Proof.
    intros; unfold break in *; destruct (le_dec m n);
      inversion H; subst; clear H; simpl.
  Admitted.

  Lemma mask_wand : forall (n: nat) (x: word n) m b,
      (& (mask (N.to_nat m) x) < b)%N
    -> (& (x ^& (@NToWord n (N.ones m))) < b)%N.
  Proof.
  Admitted.
>>>>>>> 908327cf

Section ToWord.
  Lemma wordize_plus: forall {n} (x y: word n),
      (&x + &y < Npow2 n)%N
    -> (&x + &y)%N = & (x ^+ y).
  Proof.
    intros n x y H.
    pose proof (word_size_bound x) as Hbx.
    pose proof (word_size_bound y) as Hby.

<<<<<<< HEAD
    unfold wplus, wordBin.
    rewrite wordToN_NToWord; intuition.
  Qed.
=======
  Lemma word_param_eq: forall n m, word n = word m -> n = m.
  Proof. (* TODO: How do we prove this *) Admitted.
>>>>>>> 908327cf

  Lemma wordize_awc: forall {n} (x y: word n) (c: bool),
      (&x + &y + c < Npow2 n)%N
    -> (&x + &y + c)%N = &(addWithCarry x y c).
  Proof.
    intros n x y c H.
    unfold wplus, wordBin, addWithCarry.
    destruct c; simpl in *.

    - replace 1%N with (wordToN (natToWord n 1)) in * by (
        rewrite wordToN_nat;
        rewrite wordToNat_natToWord_idempotent;
        nomega).

      rewrite <- N.add_assoc.
      rewrite wordize_plus; try nomega.
      rewrite wordize_plus; try nomega.

      + rewrite wplus_assoc.
        reflexivity.

      + apply (N.le_lt_trans _ (& x + & y + & natToWord n 1)%N _);
          try assumption.
        rewrite <- N.add_assoc.
        apply N.add_le_mono.

        * apply N.eq_le_incl; reflexivity.

        * apply plus_le.

    - rewrite wplus_comm.
      rewrite wplus_unit.
      rewrite N.add_0_r in *.
      apply wordize_plus; assumption.
  Qed.

  Lemma wordize_mult: forall {n} (x y: word n),
      (&x * &y < Npow2 n)%N
    -> (&x * &y)%N = &(x ^* y).
  Proof.
    intros n x y H.
    pose proof (word_size_bound x) as Hbx.
    pose proof (word_size_bound y) as Hby.

    unfold wmult, wordBin.
    rewrite wordToN_NToWord; intuition.
  Qed.

  Lemma wordize_shiftr: forall {n} (x: word n) (k: nat),
    (N.shiftr_nat (&x) k) = & (shiftr x k).
  Proof.
    intros n x k.
    unfold shiftr, extend, high.
    destruct (le_dec k n).

    - repeat first [
        rewrite wordToN_convS
      | rewrite wordToN_zext
      | rewrite wordToN_split2 ].
      rewrite <- Nshiftr_equiv_nat.
      reflexivity.

    - rewrite (wordToN_nat (wzero n)); unfold wzero.
      destruct (Nat.eq_dec n O); subst.

      + rewrite (shatter_word_0 x); simpl; intuition.
        rewrite <- Nshiftr_equiv_nat.
        rewrite N.shiftr_0_l.
        reflexivity.

      + rewrite wordToNat_natToWord_idempotent;
          try nomega.

        * pose proof (word_size_bound x).
          rewrite <- Nshiftr_equiv_nat.
          rewrite N.shiftr_eq_0_iff.
          destruct (N.eq_dec (&x) 0%N) as [E|E];
            try rewrite E in *;
            try abstract (left; reflexivity).

          right; split; try nomega.
          apply (N.le_lt_trans _ (N.log2 (Npow2 n)) _). {
            apply N.log2_le_mono.
            apply N.lt_le_incl.
            assumption.
          }

          rewrite Npow2_N.
          rewrite N.log2_pow2; try nomega.
          apply N_ge_0.

        * simpl; apply Npow2_gt0.
  Qed.

  Lemma conv_mask: forall {n} (x: word n) (k: nat),
    (k <= n)%nat ->
    mask k x = x ^& (NToWord _ (N.ones (N.of_nat k))).
  Proof.
    intros n x k H.
    apply NToWord_equal.

    rewrite <- (Nat2N.id k).
    rewrite mask_spec.
    apply N.bits_inj_iff; unfold N.eqf; intro m.
    rewrite N.land_spec.
    repeat rewrite wordToN_testbit.
    rewrite <- (N2Nat.id m).
    rewrite <- wordToN_wones.
    repeat rewrite wordToN_testbit.
    repeat rewrite N2Nat.id.
    rewrite <- wordToN_wones.

    assert (forall n (a b: word n) k,
        wbit (a ^& b) k = andb (wbit a k) (wbit b k)) as Hwand. {
      intros n0 a b.
      induction n0 as [|n1];
        shatter a; shatter b;
        simpl; try reflexivity.

      intro k0; induction k0 as [|k0];
        simpl; try reflexivity.

      fold wand.
      rewrite IHn1.
      reflexivity.
    }

    rewrite Hwand; clear Hwand.
    induction (wbit x (N.to_nat m));
      repeat rewrite andb_false_l;
      repeat rewrite andb_true_l;
      try reflexivity.

    repeat rewrite <- wordToN_testbit.
    rewrite wordToN_NToWord; try reflexivity.
    apply (N.lt_le_trans _ (Npow2 k) _).

    + apply word_size_bound.

    + apply Npow2_ordered.
      omega.
  Qed.

  Definition getBits (x: N) := N.log2 (x + 1).

  Lemma map_nth': forall w k x d,
      (d < Npow2 w)%N ->
      nth k (map (@wordToN w) x) d =
             @wordToN w (nth k x (NToWord w d)).
  Proof.
    intros; rewrite <- (wordToN_NToWord w d); try assumption.
    rewrite map_nth.
    rewrite NToWord_wordToN.
    reflexivity.
  Qed.
End ToWord.

Section WordEq.
  Definition wordeq {ins outs} (n: nat) (f: Curried N N ins outs) :=
    {g: Curried (word n) (word n) ins outs | forall (x: list (word n)),
      (curriedToListF (wzero _) g) x =
        map (@NToWord n) ((curriedToListF 0%N f) (map (@wordToN n) x))}.

  Definition wordeq_kill_arg'' {m n w}
      (f: Curried N N (S m) n)
      (g: forall x, wordeq w (f (wordToN x))):
      Curried (word w) (word w) (S m) n :=
    fun x => proj1_sig (g x).

  Lemma wordToN_zero: forall w, wordToN (wzero w) = 0%N.
  Proof.
    intros.
    unfold wzero; rewrite wordToN_nat.
    rewrite wordToNat_natToWord_idempotent; simpl; intuition.
    apply Npow2_gt0.
  Qed.

  Lemma NToWord_zero: forall w, NToWord w 0%N = wzero w.
  Proof.
    intros.
    unfold wzero; rewrite NToWord_nat.
    f_equal.
  Qed.

<<<<<<< HEAD
  Lemma wordeq_kill_arg': forall {m n w: nat}
        (f: Curried N N (S m) n)
        (g: forall x, wordeq w (f (wordToN x)))
        (x: list (word w)),
    curriedToListF (wzero w) (wordeq_kill_arg'' f g) x =
        map (NToWord w) (curriedToListF 0%N f (map (@wordToN w) x)).
  Proof.
    intros; unfold wordeq_kill_arg'', curriedToListF; simpl in *.
    destruct (g _) as [f' p]; simpl.
    pose proof (p (tl x)) as p'; clear p.
    rewrite <- (wordToN_zero w).
    replace (m - m) with O in * by omega.
    rewrite map_nth.
    unfold curriedToListF in p'.
    replace (map (@wordToN w) (tl x)) with (tl (map (@wordToN w) x)) in p'.
    replace (curriedToListF' (S m) (wzero w) f' x)
        with (curriedToListF' m (wzero w) f' (tl x));
        try rewrite p'; try clear f'; try clear f; try f_equal.

    - rewrite curriedToListF'_tl; try omega.
      repeat f_equal; intuition.
      rewrite wordToN_zero.
      reflexivity.

    - rewrite curriedToListF'_tl; try omega.
      rewrite p'.
      reflexivity.

    - induction x; simpl; intuition.
=======
    - intros.
      replace (a + S b) with (S a + b) by intuition auto with zarith.
      rewrite (IHb (S a)); simpl; clear IHb.
      induction (Npow2 a), (Npow2 b); simpl; intuition.
      rewrite Pos.mul_xO_r; intuition.
>>>>>>> 908327cf
  Qed.

  Definition wordeq_kill_arg {m n w} (f: Curried N N (S m) n):
    (forall x, wordeq w (f (@wordToN w x))) -> wordeq w f.
  Proof.
    refine (fun g => exist _ (wordeq_kill_arg'' f g) _).
    apply wordeq_kill_arg'.
  Defined.

  Definition wordeq_break_cons: forall {m w} (a: N) (b: list N),
    @wordeq O 1 w [a] ->
    @wordeq O (S m) w b ->
    @wordeq O (S (S m)) w (cons a b).
  Proof.
    intros m w a b n0 n1.
    exists (@cons (word w) (hd (wzero w) (proj1_sig n0)) (proj1_sig n1)); intro x.
    destruct n0 as [f0 p0].
    destruct n1 as [f1 p1].
    pose proof (p0 x) as p0'.
    pose proof (p1 x) as p1'.

    abstract (
        unfold curriedToListF in *;
        simpl in *;
        rewrite p0', p1';
        simpl; reflexivity).
  Defined.

  Definition wordeq_nil: forall w, @wordeq O O w [].
  Proof. intro; exists []; abstract (intro; simpl; reflexivity). Qed.

  Definition wordeq_cut_let: forall {outs w} (x: N) (f: N -> list N),
    (x < Npow2 w)%N ->
    (0 <= x)%N ->
    @wordeq 1 outs w f -> @wordeq O 1 w [x] ->
    @wordeq O outs w (Let_In x f).
  Proof.
    intros outs w x f B H n0 n1.
    exists (Let_In (hd (wzero w) (proj1_sig n1)) (proj1_sig n0)); intro x0.

<<<<<<< HEAD
    destruct n0 as [f0 p0].
    destruct n1 as [f1 p1].
    pose proof (p0 [NToWord w x]) as p0'.
    pose proof (p1 x0) as p1'.
=======
    - apply N.add_lt_le_mono; try assumption; intuition auto with relations.
>>>>>>> 908327cf

    abstract (
        unfold curriedToListF, Let_In in *;
        simpl in *;
        rewrite p1'; simpl;
        rewrite p0'; simpl;
        f_equal;
        rewrite wordToN_NToWord;
        intuition).
  Defined.

  Definition wordeq_let_const: forall {T outs w} (a: T) (f: T -> list N),
    @wordeq O outs w (f a) -> @wordeq O outs w (Let_In a f).
  Proof.
    intros T outs w a f n0.
    exists (proj1_sig n0); intro x0.
    destruct n0 as [f0 p0].
    pose proof (p0 x0) as p0'.
    abstract (
        simpl; rewrite p0'; unfold Let_In;
        simpl; reflexivity).
  Defined.

  Definition wordeq_debool_andb: forall {outs w} (a b: bool) (f: bool -> list N),
    @wordeq O outs w (Let_In a (fun x => Let_In b (fun y => f (andb x y)))) ->
    @wordeq O outs w (Let_In (andb a b) f).
  Proof.
    intros T outs w a f n0.
    exists (proj1_sig n0); intro x0.
    destruct n0 as [f0 p0].
    pose proof (p0 x0) as p0'.
    abstract (
        simpl; rewrite p0'; unfold Let_In;
        simpl; reflexivity).
  Defined.

  Definition wordeq_debool_ltb: forall {outs w} (x y: N) (f: bool -> list N),
    (x < Npow2 w)%N -> (y < Npow2 w)%N ->
    (0 <= x)%N -> (0 <= y)%N ->
    @wordeq O outs w (f true) -> @wordeq O outs w (f false) ->
    @wordeq O 1 w [x] -> @wordeq O 1 w [y] ->
    @wordeq O outs w (Let_In (x <? y)%N f).
  Proof.
    intros outs w a b f B0 B1 I0 I1 n0 n1 n2 n3.

    exists (if ((wordToN (hd (wzero w) (curriedToListF (wzero w) (proj1_sig n2) [])))
            <? wordToN (hd (wzero w) (curriedToListF (wzero w) (proj1_sig n3) [])))%N
        then (proj1_sig n0) else (proj1_sig n1)); intro x.

    destruct n0 as [f0 p0].
    destruct n1 as [f1 p1].
    destruct n2 as [f2 p2].
    destruct n3 as [f3 p3].

    pose proof (p0 x) as p0'.
    pose proof (p1 x) as p1'.
    pose proof (p2 x) as p2'.
    pose proof (p3 x) as p3'.

    abstract (
        unfold Let_In; simpl;
        rewrite p2, p3; simpl;
        repeat rewrite wordToN_NToWord; try assumption;
        destruct (a <? b)%N; try assumption).
  Defined.

  Lemma Ninj_eqb: forall w a b,
      (a < Npow2 w)%N -> (b < Npow2 w)%N ->
      (weqb (NToWord w a) (NToWord w b)) = (a =? b)%N.
  Proof.
    intros w a b B0 B1.
    symmetry.
    rewrite <- (wordToN_NToWord w a) at 1; try assumption.
    rewrite <- (wordToN_NToWord w b) at 1; try assumption.
    destruct (weq (NToWord w a) (NToWord w b)) as [e|e].

    - rewrite e at 1.
      apply weqb_true_iff in e; rewrite e.
      repeat rewrite wordToN_NToWord; try assumption.
      apply N.eqb_eq.
      reflexivity.

    - assert (a <> b) as H by (
        intro H; rewrite H in e; apply e; reflexivity).
      repeat rewrite wordToN_NToWord; try assumption.
      replace (weqb _ _) with false.

      + assert ((a =? b)%N <> true). {
          intro H0.
          rewrite N.eqb_eq in H0.
          rewrite H0 in H.
          apply H.
          reflexivity.
        }

        induction (a =? b)%N; intuition.

      + assert (weqb (NToWord w a) (NToWord w b) <> true). {
          intro H0.
          rewrite weqb_true_iff in H0.
          rewrite H0 in e.
          apply e.
          reflexivity.
        }

        induction (weqb _ _); intuition.
  Defined.

  Definition wordeq_debool_eqb: forall {outs w} (x y: N) (f: bool -> list N),
    (x < Npow2 w)%N -> (y < Npow2 w)%N ->
    (0 <= x)%N -> (0 <= y)%N ->
    @wordeq O outs w (f true) -> @wordeq O outs w (f false) ->
    @wordeq O 1 w [x] -> @wordeq O 1 w [y] ->
    @wordeq O outs w (Let_In (N.eqb x y) f).
  Proof.
    intros outs w a b f B0 B1 I0 I1 n0 n1 n2 n3.

    exists (if (weqb
            (hd (wzero w) (curriedToListF (wzero w) (proj1_sig n2) []))
            (hd (wzero w) (curriedToListF (wzero w) (proj1_sig n3) [])))%N
        then (proj1_sig n0) else (proj1_sig n1)); intro x.

    destruct n0 as [f0 p0].
    destruct n1 as [f1 p1].
    destruct n2 as [f2 p2].
    destruct n3 as [f3 p3].

    pose proof (p0 x) as p0'.
    pose proof (p1 x) as p1'.
    pose proof (p2 x) as p2'.
    pose proof (p3 x) as p3'.

    abstract (
        unfold Let_In; simpl;
        rewrite p2, p3; simpl;
        rewrite Ninj_eqb;
        destruct (a =? b)%N;
        assumption).
  Defined.

End WordEq.

Section Masked.
  Definition maskeq {ins outs} (n: nat) (f: Curried N N ins outs) (masks: list nat) :=
    {g: Curried (word n) (word n) ins outs | forall (x: list (word n)),
        (forall k, (wordToN (nth k x (wzero _)) < Npow2 (nth k masks n))%N) ->
      (curriedToListF (wzero _) g) x =
        map (@NToWord n) ((curriedToListF 0%N f) (map (@wordToN n) x))}.

  Definition maskeq_kill_arg'' {m n w}
      (f: Curried N N (S m) n) masks
      (g: forall x, (wordToN x < Npow2 (hd w masks))%N ->
               maskeq w (f (@wordToN w x)) (tl masks)):
        Curried (word w) (word w) (S m) n.
    intro x.
    refine (
      match (Nge_dec (wordToN x) (Npow2 (hd w masks))) with
      | right p => proj1_sig (g x p)
      | left _ => proj1_sig (g (wzero _) _)
      end).
    abstract (intros; rewrite wordToN_zero; apply Npow2_gt0).
  Defined.

  Lemma nth_tl: forall {T k} (x: list T) d, nth k (tl x) d = nth (S k) x d.
  Proof. intros; induction x, k; simpl; intuition. Qed.

  Lemma maskeq_kill_arg': forall {m n w: nat}
      (f: Curried N N (S m) n) masks
      (g: forall x, (wordToN x < Npow2 (hd w masks))%N ->
               maskeq w (f (wordToN x)) (tl masks))
      (x: list (word w)),
    (forall k : nat, (& nth k x (wzero w) < Npow2 (nth k masks w))%N) ->
    curriedToListF (wzero w) (maskeq_kill_arg'' f masks g) x =
        map (NToWord w) (curriedToListF 0%N f (map (@wordToN w) x)).
  Proof.
    intros; unfold maskeq_kill_arg'', curriedToListF; simpl in *.
    destruct (Nge_dec _ _) as [g0|g0].

    - destruct (g _) as [f' p]; simpl.
      replace (m - m) with O in * by omega.
      unfold N.ge in g0.
      contradict g0.
      pose proof (H 0) as H0; unfold N.lt in H0.
      induction masks; simpl in *; assumption.

    - destruct (g _) as [f' p]; simpl.
      pose proof (p (tl x)) as p'; clear p.
      rewrite <- (wordToN_zero w).
      replace (m - m) with O in * by omega.
      rewrite map_nth.
      unfold curriedToListF in p'.
      replace (map (@wordToN w) (tl x)) with (tl (map (@wordToN w) x)) in p'.
      replace (curriedToListF' (S m) (wzero w) f' x)
          with (curriedToListF' m (wzero w) f' (tl x));
        try rewrite p'; try clear f'; try clear f; try f_equal;
        try (intro; repeat rewrite nth_tl; apply H).

      + rewrite curriedToListF'_tl; try omega.
        repeat f_equal; intuition.
        rewrite wordToN_zero.
        reflexivity.

      + rewrite curriedToListF'_tl; try omega.
        rewrite p'.
        reflexivity.
        intro; repeat rewrite nth_tl; apply H.

      + induction x; simpl; intuition.
  Qed.

  Definition maskeq_kill_arg {m n w} (f: Curried N N (S m) n) masks:
    (forall x, (wordToN x < Npow2 (hd w masks))%N ->
          maskeq w (f (@wordToN w x)) (tl masks)) -> maskeq w f masks.
  Proof.
    refine (fun g => exist _ (maskeq_kill_arg'' f _ g) _).
    intros; unfold maskeq_kill_arg''.
    apply maskeq_kill_arg'; intro; apply H.
  Defined.

  Definition maskeq_break_cons: forall {m w} (a: N) (b: list N) m0 ms,
    @maskeq O 1 w [a] [m0] ->
    @maskeq O (S m) w b ms ->
    @maskeq O (S (S m)) w (cons a b) (cons m0 ms).
  Proof.
    intros m w a b m0 ms n0 n1.
    exists (@cons (word w) (hd (wzero w) (proj1_sig n0)) (proj1_sig n1)); intros x H.
    destruct n0 as [f0 p0].
    destruct n1 as [f1 p1].
    pose proof (p0 x) as p0'.
    pose proof (p1 (tl x)) as p1'.

    abstract (
        unfold curriedToListF in *; simpl in *;
        rewrite p0', p1'; simpl; try reflexivity; intro k;
        induction k; try rewrite nth_tl; try apply H;
        induction k; apply word_size_bound ).
  Defined.

  Definition maskeq_nil: forall w, @maskeq O O w [] [].
  Proof. intro; exists []; abstract (intro; simpl; reflexivity). Qed.

  Definition maskeq_cut_let: forall {outs w} (x: N) (f: N -> list N) m0 ms,
    (x < Npow2 w)%N -> (x < Npow2 m0)%N ->
    @maskeq 1 outs w f (cons m0 ms) ->
    @maskeq O 1 w [x] [m0] ->
    @maskeq O outs w (Let_In x f) ms.
  Proof.
    intros outs w x f m0 ms W B n0 n1.
    exists (Let_In (hd (wzero w) (proj1_sig n1)) (proj1_sig n0)); intros x0 M.

    destruct n0 as [f0 p0].
    destruct n1 as [f1 p1].
    pose proof (p0 [NToWord w x]) as p0'.
    pose proof (p1 (cons (NToWord w x) x0)) as p1'.

    abstract (
      unfold curriedToListF, Let_In in *; simpl in *;

      rewrite p1'; simpl;
      try rewrite p0'; simpl;
      try rewrite wordToN_NToWord; intuition;

      induction k; try induction k;
      try rewrite wordToN_zero;
      try apply Npow2_gt0;
      try apply word_size_bound;
      pose proof (M 1) as M'; simpl in M';
      try rewrite nth_tl;
      try rewrite wordToN_NToWord;
      try assumption).
  Defined.

  Definition maskeq_let_const: forall {T outs w} (a: T) (f: T -> list N) masks,
    @maskeq O outs w (f a) masks -> @maskeq O outs w (Let_In a f) masks.
  Proof.
    intros T outs w a f masks n0.
    exists (proj1_sig n0); intros x0 H.
    destruct n0 as [f0 p0].
    pose proof (p0 x0) as p0'.
    abstract (
        simpl; rewrite p0'; unfold Let_In; try intro;
        try reflexivity;
        apply H).
  Defined.

  Definition maskeq_debool_andb: forall {outs w} (a b: bool) (f: bool -> list N) masks,
    @maskeq O outs w (Let_In a (fun x => Let_In b (fun y => f (andb x y)))) masks ->
    @maskeq O outs w (Let_In (andb a b) f) masks.
  Proof.
    intros T outs w a f masks n0.
    exists (proj1_sig n0); intros x0 H.
    destruct n0 as [f0 p0].
    pose proof (p0 x0) as p0'.
    abstract (
        simpl; rewrite p0'; unfold Let_In;
        simpl; try reflexivity; try intro; try apply H).
  Defined.

  Definition maskeq_debool_ltb: forall {outs w} (x y: N) (f: bool -> list N) m0 m1 masks,
    (x < Npow2 w)%N -> (y < Npow2 w)%N ->
    (0 <= x)%N -> (0 <= y)%N ->
    @maskeq O outs w (f true) masks -> @maskeq O outs w (f false) masks ->
    @maskeq O 1 w [x] m0 -> @maskeq O 1 w [y] m1 ->
    @maskeq O outs w (Let_In (x <? y)%N f) masks.
  Proof.
    intros outs w a b f m0 m1 masks B0 B1 I0 I1 n0 n1 n2 n3.

    exists (if ((wordToN (hd (wzero w) (curriedToListF (wzero w) (proj1_sig n2) [])))
            <? wordToN (hd (wzero w) (curriedToListF (wzero w) (proj1_sig n3) [])))%N
        then (proj1_sig n0) else (proj1_sig n1)); intros x H.

    destruct n0 as [f0 p0].
    destruct n1 as [f1 p1].
    destruct n2 as [f2 p2].
    destruct n3 as [f3 p3].

    pose proof (p0 x) as p0'.
    pose proof (p1 x) as p1'.
    pose proof (p2 x) as p2'.
    pose proof (p3 x) as p3'.

    abstract (
        unfold Let_In; simpl;
        rewrite p2, p3; simpl;
        repeat rewrite wordToN_NToWord; try assumption;
        destruct (a <? b)%N; try assumption;
        try apply p0; try apply p1; intro k;
        induction k; try induction k;
        try rewrite wordToN_zero;
        try apply Npow2_gt0;
        apply H).
  Defined.

  Definition maskeq_debool_eqb: forall {outs w} (x y: N) (f: bool -> list N) m0 m1 masks,
    (x < Npow2 w)%N -> (y < Npow2 w)%N ->
    (0 <= x)%N -> (0 <= y)%N ->
    @maskeq O outs w (f true) masks -> @maskeq O outs w (f false) masks ->
    @maskeq O 1 w [x] m0 -> @maskeq O 1 w [y] m1 ->
    @maskeq O outs w (Let_In (N.eqb x y) f) masks.
  Proof.
    intros outs w a b f m0 m1 masks B0 B1 I0 I1 n0 n1 n2 n3.

    exists (if (weqb
            (hd (wzero w) (curriedToListF (wzero w) (proj1_sig n2) []))
            (hd (wzero w) (curriedToListF (wzero w) (proj1_sig n3) [])))%N
        then (proj1_sig n0) else (proj1_sig n1)); intros x H.

    destruct n0 as [f0 p0].
    destruct n1 as [f1 p1].
    destruct n2 as [f2 p2].
    destruct n3 as [f3 p3].

    pose proof (p0 x) as p0'.
    pose proof (p1 x) as p1'.
    pose proof (p2 x) as p2'.
    pose proof (p3 x) as p3'.

    abstract (
        unfold Let_In; simpl;
        rewrite p2, p3; simpl;
        try rewrite Ninj_eqb;
        repeat rewrite wordToN_NToWord; try assumption;
        destruct (a =? b)%N; try assumption;
        try apply p0; try apply p1; intro k;
        induction k; try induction k;
        try rewrite wordToN_zero;
        try apply Npow2_gt0;
        apply H).
  Defined.
End Masked.

(** Wordization Tactics **)

Ltac replace_ones x :=
  let e := fresh in (
    destruct (N.eq_dec x (N.ones (getBits x))) as [e|e];
    try rewrite e;
    vm_compute in e;
    match goal with
    | [H: ?x = ?x |- _] => clear H
    | [H: ?x = ?x -> False |- _] => contradict H; reflexivity
    | [H: _ = _ -> False |- _] => clear H
    | [H: _ = _ |- _] => inversion H
    end).

Ltac standardize_wordeq :=
  repeat match goal with
  | [|- @wordeq (S ?m) _ _ _] => apply wordeq_kill_arg; intro
  | [|- @wordeq O _ _ (Let_In true _)] => apply wordeq_let_const
  | [|- @wordeq O _ _(Let_In false _)] => apply wordeq_let_const
  | [|- @wordeq O _ _ (Let_In (_ <? _)%N _)] => apply wordeq_debool_ltb
  | [|- @wordeq O _ _ (Let_In (_ =? _)%N _)] => apply wordeq_debool_eqb
  | [|- @wordeq O _ _ (Let_In (andb _ _) _)] => apply wordeq_debool_andb
  | [|- @wordeq O _ _ (Let_In _ _)] => apply wordeq_cut_let
  | [|- @wordeq O _ _ (cons _ _)] => apply wordeq_break_cons
  end.

<<<<<<< HEAD
Ltac standardize_maskeq :=
  repeat match goal with
  | [|- @maskeq (S ?m) _ _ _ _] => apply maskeq_kill_arg; intro
  | [|- @maskeq O _ _ (Let_In true _) _] => apply maskeq_let_const
  | [|- @maskeq O _ _(Let_In false _) _] => apply maskeq_let_const
  | [|- @maskeq O _ _ (Let_In (_ <? _)%N _) _] => apply maskeq_debool_ltb
  | [|- @maskeq O _ _ (Let_In (_ =? _)%N _) _] => apply maskeq_debool_eqb
  | [|- @maskeq O _ _ (Let_In (andb _ _) _) _] => apply maskeq_debool_andb
  | [|- @maskeq O _ _ (Let_In _ _) _] => apply maskeq_cut_let
  | [|- @maskeq O _ _ (cons _ _) _] => apply maskeq_break_cons
  end.
=======
Ltac lt_crush := try abstract (clear; vm_compute; intuition auto with zarith).
>>>>>>> 908327cf

Transparent curriedToListF curriedToListF'. 

Transparent wordeq_kill_arg wordeq_let_const wordeq_debool_ltb
            wordeq_debool_eqb wordeq_debool_andb wordeq_cut_let
            wordeq_break_cons.

Transparent maskeq_kill_arg maskeq_let_const maskeq_debool_ltb
            maskeq_debool_eqb maskeq_debool_andb maskeq_cut_let
            maskeq_break_cons maskeq_kill_arg''.

Opaque Let_In.

Ltac wordize_iter :=
  match goal with
  | [ |- context[@NToWord _ 0%N] ] =>
    rewrite NToWord_zero
  | [ H: context[@NToWord _ 0%N] |- _ ] =>
    rewrite NToWord_zero
  | [ |- context[(nth _ (map ?f ?lst) ?d)] ] =>
    match type of lst with
    | list (word ?n) => find_bound_on (NToWord n d); rewrite map_nth'
    end
  | [ |- context[& ?x + & ?y + ind ?b] ] =>
    find_bound_on x; find_bound_on y; rewrite wordize_awc
  | [ |- context[N.mul (& ?x) (& ?y)] ] =>
    find_bound_on x; find_bound_on y; erewrite wordize_mult'
  | [ |- context[N.add (& ?x) (& ?y)] ] =>
    find_bound_on x; find_bound_on y; erewrite wordize_plus'
  | [ |- context[N.land (& ?x) ?y] ] =>
    find_bound_on x; replace_ones y; rewrite <- mask_spec
  | [ |- context[N.shiftr (& ?x) ?k] ] =>
    find_bound_on x; rewrite (wordize_shiftr x k)
  | [ |- context[@NToWord _ (@wordToN _ _)] ] =>
    rewrite NToWord_wordToN
  end.

Ltac simpl' := simpl.

Ltac wordize_intro := repeat eexists; intros.

Ltac wordize :=
  standardize_wordeq;
  wordize_intro;
  simpl in *;
  repeat wordize_iter;
  simpl in *;
  bound_compute;
  try reflexivity.

Ltac unfold_bounds' n H :=
  let H' := fresh in
  match n with
  | O => pose proof (H O) as H'; simpl in H'
  | S ?k =>
    pose proof (H k) as H';
      simpl in H';
      unfold_bounds' k H
  end.

Ltac unfold_bounds :=
  match goal with
  | [H: forall _, (& nth _ ?x ?d < Npow2 (nth _ ?lst ?w))%N |- _] =>
    let n := eval simpl in (length lst) in
    unfold_bounds' n H
  end.

Ltac wordize_masked :=
  standardize_maskeq;
  wordize_intro;
  unfold_bounds;
  simpl in *;
  repeat wordize_iter;
  simpl in *;
  match goal with
  | [|- (_ < _)%N] => bound_compute
  | [|- (_ <= _)%N] => bound_compute
  | [|- _ = _] => simpl';
    repeat match goal with
    | [ |- context[nth ?k ?x ?d] ] => generalize (nth k x d); intro
    end; reflexivity
  end.<|MERGE_RESOLUTION|>--- conflicted
+++ resolved
@@ -1,44 +1,17 @@
 Require Export Bedrock.Word Bedrock.Nomega.
-<<<<<<< HEAD
-Require Import NArith PArith Ndigits Nnat NPow NPeano Ndec.
-Require Import Compare_dec Omega Bool.
-Require Import FunctionalExtensionality ProofIrrelevance.
-Require Import QhasmUtil QhasmEvalCommon.
-Require Import WordizeUtil Bounds List Listize Natize.
-
-Import EvalUtil ListNotations.
-=======
 Require Import Coq.NArith.NArith Coq.PArith.PArith Coq.NArith.Ndigits Coq.NArith.Nnat Coq.Numbers.Natural.Abstract.NPow Coq.Numbers.Natural.Peano.NPeano Coq.NArith.Ndec.
 Require Import Coq.Arith.Compare_dec Coq.omega.Omega.
 Require Import Coq.Logic.FunctionalExtensionality Coq.Logic.ProofIrrelevance.
 Require Import Crypto.Assembly.QhasmUtil Crypto.Assembly.QhasmEvalCommon.
 
 Require Export Crypto.Util.FixCoqMistakes.
->>>>>>> 908327cf
 
 Hint Rewrite wordToN_nat Nat2N.inj_add N2Nat.inj_add
              Nat2N.inj_mul N2Nat.inj_mul Npow2_nat : N.
 
 Open Scope nword_scope.
 
-<<<<<<< HEAD
 Coercion ind : bool >-> N.
-=======
-Section WordizeUtil.
-  Lemma break_spec: forall (m n: nat) (x: word n) low high,
-      (low, high) = break m x
-    -> &x = (&high * Npow2 m + &low)%N.
-  Proof.
-    intros; unfold break in *; destruct (le_dec m n);
-      inversion H; subst; clear H; simpl.
-  Admitted.
-
-  Lemma mask_wand : forall (n: nat) (x: word n) m b,
-      (& (mask (N.to_nat m) x) < b)%N
-    -> (& (x ^& (@NToWord n (N.ones m))) < b)%N.
-  Proof.
-  Admitted.
->>>>>>> 908327cf
 
 Section ToWord.
   Lemma wordize_plus: forall {n} (x y: word n),
@@ -49,14 +22,9 @@
     pose proof (word_size_bound x) as Hbx.
     pose proof (word_size_bound y) as Hby.
 
-<<<<<<< HEAD
     unfold wplus, wordBin.
     rewrite wordToN_NToWord; intuition.
   Qed.
-=======
-  Lemma word_param_eq: forall n m, word n = word m -> n = m.
-  Proof. (* TODO: How do we prove this *) Admitted.
->>>>>>> 908327cf
 
   Lemma wordize_awc: forall {n} (x y: word n) (c: bool),
       (&x + &y + c < Npow2 n)%N
@@ -241,7 +209,6 @@
     f_equal.
   Qed.
 
-<<<<<<< HEAD
   Lemma wordeq_kill_arg': forall {m n w: nat}
         (f: Curried N N (S m) n)
         (g: forall x, wordeq w (f (wordToN x)))
@@ -271,13 +238,6 @@
       reflexivity.
 
     - induction x; simpl; intuition.
-=======
-    - intros.
-      replace (a + S b) with (S a + b) by intuition auto with zarith.
-      rewrite (IHb (S a)); simpl; clear IHb.
-      induction (Npow2 a), (Npow2 b); simpl; intuition.
-      rewrite Pos.mul_xO_r; intuition.
->>>>>>> 908327cf
   Qed.
 
   Definition wordeq_kill_arg {m n w} (f: Curried N N (S m) n):
@@ -318,14 +278,10 @@
     intros outs w x f B H n0 n1.
     exists (Let_In (hd (wzero w) (proj1_sig n1)) (proj1_sig n0)); intro x0.
 
-<<<<<<< HEAD
     destruct n0 as [f0 p0].
     destruct n1 as [f1 p1].
     pose proof (p0 [NToWord w x]) as p0'.
     pose proof (p1 x0) as p1'.
-=======
-    - apply N.add_lt_le_mono; try assumption; intuition auto with relations.
->>>>>>> 908327cf
 
     abstract (
         unfold curriedToListF, Let_In in *;
@@ -723,21 +679,7 @@
   | [|- @wordeq O _ _ (cons _ _)] => apply wordeq_break_cons
   end.
 
-<<<<<<< HEAD
-Ltac standardize_maskeq :=
-  repeat match goal with
-  | [|- @maskeq (S ?m) _ _ _ _] => apply maskeq_kill_arg; intro
-  | [|- @maskeq O _ _ (Let_In true _) _] => apply maskeq_let_const
-  | [|- @maskeq O _ _(Let_In false _) _] => apply maskeq_let_const
-  | [|- @maskeq O _ _ (Let_In (_ <? _)%N _) _] => apply maskeq_debool_ltb
-  | [|- @maskeq O _ _ (Let_In (_ =? _)%N _) _] => apply maskeq_debool_eqb
-  | [|- @maskeq O _ _ (Let_In (andb _ _) _) _] => apply maskeq_debool_andb
-  | [|- @maskeq O _ _ (Let_In _ _) _] => apply maskeq_cut_let
-  | [|- @maskeq O _ _ (cons _ _) _] => apply maskeq_break_cons
-  end.
-=======
 Ltac lt_crush := try abstract (clear; vm_compute; intuition auto with zarith).
->>>>>>> 908327cf
 
 Transparent curriedToListF curriedToListF'. 
 
