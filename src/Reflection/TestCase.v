Require Import Coq.omega.Omega Coq.micromega.Psatz.
Require Import Coq.PArith.BinPos Coq.Lists.List.
Require Import Crypto.Reflection.Named.Syntax.
Require Import Crypto.Reflection.Named.Compile.
Require Import Crypto.Reflection.Named.RegisterAssign.
Require Import Crypto.Reflection.Named.PositiveContext.
Require Import Crypto.Reflection.Syntax.
Require Import Crypto.Reflection.Wf.
Require Import Crypto.Reflection.Equality.
Require Export Crypto.Reflection.Reify.
Require Import Crypto.Reflection.InputSyntax.
Require Import Crypto.Reflection.CommonSubexpressionElimination.
Require Crypto.Reflection.Linearize Crypto.Reflection.Inline.
Require Import Crypto.Reflection.WfReflective.
Require Import Crypto.Reflection.Conversion.
Require Import Crypto.Reflection.DependentIdentitySigmaByEq.
Require Import Crypto.Util.NatUtil.

Import ReifyDebugNotations.

Local Set Boolean Equality Schemes.
Local Set Decidable Equality Schemes.
Inductive base_type := Tnat.
Definition interp_base_type (v : base_type) : Type :=
  match v with
  | Tnat => nat
  end.
Local Notation tnat := (Tbase Tnat).
Inductive op : flat_type base_type -> flat_type base_type -> Type :=
| Const (v : nat) : op Unit tnat
| Add : op (Prod tnat tnat) tnat
| Mul : op (Prod tnat tnat) tnat
| Sub : op (Prod tnat tnat) tnat.
Definition is_const s d (v : op s d) : bool := match v with Const _ => true | _ => false end.
Definition interp_op src dst (f : op src dst) : interp_flat_type interp_base_type src -> interp_flat_type interp_base_type dst
  := match f with
     | Const v => fun _ => v
     | Add => fun xy => fst xy + snd xy
     | Mul => fun xy => fst xy * snd xy
     | Sub => fun xy => fst xy - snd xy
     end%nat.

Global Instance: reify_op op plus 2 Add := I.
Global Instance: reify_op op mult 2 Mul := I.
Global Instance: reify_op op minus 2 Sub := I.
Global Instance: reify type nat := Tnat.

Definition make_const (t : base_type) : interp_base_type t -> op Unit (Tbase t)
  := match t with
     | Tnat => fun v => Const v
     end.
Ltac Reify' e := Reify.Reify' base_type interp_base_type op e.
Ltac Reify e := Reify.Reify base_type interp_base_type op make_const e.
Ltac Reify_rhs := Reify.Reify_rhs base_type interp_base_type op make_const interp_op.
Ltac reify_context_variables :=
  Reify.reify_context_variables base_type interp_base_type op.

(*Ltac reify_debug_level ::= constr:(2).*)

Goal (flat_type base_type -> Type) -> False.
  intro var.
  let x := reifyf base_type interp_base_type op var 1%nat in pose x.
  let x := Reify' 1%nat in unify x (fun var => Return (InputSyntax.Const (interp_base_type:=interp_base_type) (var:=var) (t:=Tbase Tnat) (op:=op) 1)).
  let x := reifyf base_type interp_base_type op var (1 + 1)%nat in pose x.
  let x := Reify' (1 + 1)%nat in unify x (fun var => Return (Op Add (Pair (InputSyntax.Const (interp_base_type:=interp_base_type) (var:=var) (t:=Tbase Tnat) (op:=op) 1) (InputSyntax.Const (interp_base_type:=interp_base_type) (var:=var) (t:=Tbase Tnat) (op:=op) 1)))).
  let x := reify_abs base_type interp_base_type op var (fun x => x + 1)%nat in pose x.
  let x := Reify' (fun x => x + 1)%nat in unify x (fun var => Abs (fun y => Return (Op Add (Pair (Var y) (InputSyntax.Const (interp_base_type:=interp_base_type) (var:=var) (t:=Tbase Tnat) (op:=op) 1))))).
  let x := reifyf base_type interp_base_type op var (let '(a, b) := (1, 1) in a + b)%nat in pose x.
  let x := reifyf base_type interp_base_type op var (let '(a, b, c) := (1, 1, 1) in a + b + c)%nat in pose x.
  let x := Reify' (fun x => let '(a, b) := (1, 1) in a + x)%nat in let x := (eval vm_compute in x) in pose x.
  let x := Reify' (fun x => let '(a, b, c, (d, e), f) := x in a + b + c + d + e + f)%nat in let x := (eval vm_compute in x) in pose x.
  let x := Reify' (fun x => let '(a, b) := x in let '(a, c) := a in let '(a, d) := a in a + b + c + d)%nat in let x := (eval vm_compute in x) in pose x.
  let x := Reify' (fun ab0 : nat * nat * nat * nat => let (f, g6) := fst ab0 in
                                                      let (f0, g7) := f in
                                                      let ab3 := (1, 1) in
                                                      let ab21 := (1, 1) in
                                                      let z := snd ab3 + snd ab21 in z + z)%nat in let x := (eval vm_compute in x) in pose x.
  let x := Reify' (fun ab0 : nat * nat * nat => let (f, g7) := fst ab0 in 1 + 1) in let x := (eval vm_compute in x) in pose x.
  let x := Reify' (fun x => let '(a, b) := (1, 1) in a + x)%nat in
  unify x (fun var => Abs (fun x' =>
                          let c1 := (InputSyntax.Const (interp_base_type:=interp_base_type) (var:=var) (t:=Tbase Tnat) (op:=op) 1) in
                          Return (MatchPair (tC:=tnat) (Pair c1 c1)
                                            (fun x0 y0 : var tnat => Op Add (Pair (Var x0) (Var x')))))).
  let x := reifyf base_type interp_base_type op var (let x := 5 in let y := 6 in (let a := 1 in let '(c, d) := (2, 3) in a + x + c + d) + y)%nat in pose x.
  let x := Reify' (let x := 1 in let y := 1 in (let a := 1 in let '(c, d) := (2, 3) in a + x + c + d) + y)%nat in pose x.
  let x := Reify' (fun xy => let '(x, y) := xy in (let a := 1 in let '(c, d) := (2, 3) in a + x + c + d) + y)%nat in pose x.
Abort.


Goal (0 = let x := 1+2 in x*3)%nat.
  Reify_rhs.
Abort.

Goal (0 = let x := 1 in let y := 2 in x * y)%nat.
  Reify_rhs.
Abort.

Import Linearize Inline.

Goal True.
  let x := Reify (fun xy => let '(x, y) := xy in (let a := 1 in let '(c, d) := (2, 3) in a + x - a + c + d) + y)%nat in
  pose (InlineConst is_const (Linearize x)) as e.
  vm_compute in e.
Abort.

Definition example_expr : Syntax.Expr base_type op (Syntax.Arrow (tnat * tnat) tnat).
Proof.
  let x := Reify (fun zw => let '(z, w) := zw in let unused := 1 + 1 in let x := 1 in let y := 1 in (let a := 1 in let '(c, d) := (2, 3) in a + x + (x + x) + (x + x) - (x + x) - a + c + d) + y + z + w)%nat in
  exact x.
Defined.

Definition example_expr_ctx : Syntax.Expr base_type op (Syntax.Arrow (tnat * tnat) tnat).
Proof.
  pose (((fun ab => let '(a, b) := ab in a + b)%nat)
        : Syntax.interp_type interp_base_type (Syntax.Arrow (tnat * tnat) tnat))
    as F.
  reify_context_variables.
  let x := Reify (fun zw => let '(z, w) := zw in F (z, w))%nat in
  exact x.
Defined.

Definition base_type_eq_semidec_transparent : forall t1 t2, option (t1 = t2)
  := fun t1 t2 => match t1, t2 with
               | Tnat, Tnat => Some eq_refl
               end.
Lemma base_type_eq_semidec_is_dec : forall t1 t2,
    base_type_eq_semidec_transparent t1 t2 = None -> t1 <> t2.
Proof.
  intros t1 t2; destruct t1, t2; simpl; intros; congruence.
Qed.
Definition op_beq t1 tR : op t1 tR -> op t1 tR -> reified_Prop
  := fun x y => match x, y return bool with
                | Const a, Const b => NatUtil.nat_beq a b
                | Const _, _ => false
                | Add, Add => true
                | Add, _ => false
                | Mul, Mul => true
                | Mul, _ => false
                | Sub, Sub => true
                | Sub, _ => false
                end.
Lemma op_beq_bl t1 tR (x y : op t1 tR)
  : to_prop (op_beq t1 tR x y) -> x = y.
Proof.
  destruct x; simpl;
    refine match y with Add => _ | _ => _ end;
    repeat match goal with
           | _ => progress simpl in *
           | _ => progress unfold op_beq in *
           | [ |- context[reified_Prop_of_bool ?b] ]
             => destruct b eqn:?; unfold reified_Prop_of_bool
           | _ => progress nat_beq_to_eq
           | _ => congruence
           | _ => tauto
           end.
Qed.

Ltac reflect_Wf := WfReflective.reflect_Wf base_type_eq_semidec_is_dec op_beq_bl.

Lemma example_expr_wf_slow : Wf example_expr.
Proof.
  Time (vm_compute; intros;
          repeat match goal with
                 | [ |- wf _ _ ] => constructor; intros
                 | [ |- wff _ _ _ ] => constructor; intros
                 | [ |- List.In _ _ ] => vm_compute
                 | [ |- ?x = ?x \/ _ ] => left; reflexivity
                 | [ |- ?x = ?y \/ _ ] => right
                 end). (* 0.036 s *)
Qed.

Lemma example_expr_wf : Wf example_expr.
Proof. Time reflect_Wf. (* 0.008 s *) Qed.

Section cse.
  Let SConstT := nat.
  Inductive op_code : Set := SConst (v : nat) | SAdd | SMul | SSub.
  Definition symbolicify_op s d (v : op s d) : op_code
    := match v with
       | Const v => SConst v
       | Add => SAdd
       | Mul => SMul
       | Sub => SSub
       end.
  Definition CSE {t} e := @CSE base_type op_code base_type_beq op_code_beq internal_base_type_dec_bl op symbolicify_op t e (fun _ => nil).
End cse.

Definition example_expr_simplified := Eval vm_compute in InlineConst is_const (Linearize example_expr).
Compute CSE example_expr_simplified.

Definition example_expr_compiled
  := Eval vm_compute in
      match Named.Compile.compile (example_expr_simplified _) (List.map Pos.of_nat (seq 1 20)) as v return match v with Some _ => _ | _ => _ end with
      | Some v => v
      | None => True
      end.

Compute register_reassign (InContext:=PositiveContext_nd) (ReverseContext:=PositiveContext_nd) Pos.eqb empty empty example_expr_compiled (Some 1%positive :: Some 2%positive :: None :: List.map (@Some _) (List.map Pos.of_nat (seq 3 20))).

Module bounds.
  Record bounded := { lower : nat ; value : nat ; upper : nat }.
  Definition map_bounded_f2 (f : nat -> nat -> nat) (swap_on_arg2 : bool) (x y : bounded)
    := {| lower := f (lower x) (if swap_on_arg2 then upper y else lower y);
          value := f (value x) (value y);
          upper := f (upper x) (if swap_on_arg2 then lower y else upper y) |}.
  Definition bounded_pf :=  { b : bounded | lower b <= value b <= upper b }.
  Definition add_bounded_pf (x y : bounded_pf) : bounded_pf.
  Proof.
    exists (map_bounded_f2 plus false (proj1_sig x) (proj1_sig y)).
    simpl; abstract (destruct x, y; simpl; omega).
  Defined.
  Definition mul_bounded_pf (x y : bounded_pf) : bounded_pf.
  Proof.
    exists (map_bounded_f2 mult false (proj1_sig x) (proj1_sig y)).
    simpl; abstract (destruct x, y; simpl; nia).
  Defined.
  Definition sub_bounded_pf (x y : bounded_pf) : bounded_pf.
  Proof.
    exists (map_bounded_f2 minus true (proj1_sig x) (proj1_sig y)).
    simpl; abstract (destruct x, y; simpl; omega).
  Defined.
  Definition interp_base_type_bounds (v : base_type) : Type :=
    match v with
    | Tnat => { b : bounded | lower b <= value b <= upper b }
    end.
  Definition constant_bounded t (x : interp_base_type t) : interp_base_type_bounds t.
  Proof.
    destruct t.
    exists {| lower := x ; value := x ; upper := x |}.
    simpl; split; reflexivity.
  Defined.
  Definition interp_op_bounds src dst (f : op src dst) : interp_flat_type interp_base_type_bounds src -> interp_flat_type interp_base_type_bounds dst
    := match f with
       | Const v => fun _ => constant_bounded Tnat v
       | Add => fun xy => add_bounded_pf (fst xy) (snd xy)
       | Mul => fun xy => mul_bounded_pf (fst xy) (snd xy)
       | Sub => fun xy => sub_bounded_pf (fst xy) (snd xy)
       end%nat.
  Fixpoint constant_bounds t
    : interp_flat_type interp_base_type t -> interp_flat_type interp_base_type_bounds t
    := match t with
       | Tbase t => constant_bounded t
       | Unit => fun _ => tt
       | Prod _ _ => fun x => (constant_bounds _ (fst x), constant_bounds _ (snd x))
       end.

  Compute (fun x xpf y ypf => proj1_sig (Syntax.Interp interp_op_bounds example_expr
<<<<<<< HEAD
                                         (exist _ {| lower := 0 ; value := x ; upper := 10 |} xpf,
                                          exist _ {| lower := 100 ; value := y ; upper := 1000 |} ypf))).
End bounds.
=======
                                         (exist _ {| lower := 0 ; value := x ; upper := 10 |} xpf)
                                         (exist _ {| lower := 100 ; value := y ; upper := 1000 |} ypf))).
End bounds.

Section dependent_sigma_eq.
  Section gen.
    Import Reflection.Syntax.
    Context {var : base_type -> Type}.
    Fixpoint gen_let_sequence' (n : nat) (rv : @exprf base_type op var (Tbase Tnat))
      : @exprf base_type op var (Tbase Tnat)
      := match n with
         | 0 => rv
         | S n' => LetIn (Op Add (Pair rv rv))
                         (fun v => gen_let_sequence' n' (@Var base_type op var Tnat v))
         end.
    Definition gen_let_sequence n := gen_let_sequence' n (Op (Const 1) TT).
  End gen.

  Definition dexist_idf {var} {t} (e : @Syntax.exprf base_type op (fun t => @Syntax.exprf base_type op var (Tbase t)) t)
    := @dexist_id
         base_type op var base_type_beq
         internal_base_type_dec_bl
         (fun _ b => Syntax.Op (make_const _ match b return interp_base_type b with Tnat => 0 end) Syntax.TT)
         t e.
  Definition pexist_idf {var} (let_in : forall T t', _ -> (_ -> _) -> _)
             {t} (e : @Syntax.exprf base_type op (fun t => @Syntax.exprf base_type op var (Tbase t)) t)
    := @pexist_id
         base_type op var base_type_beq
         internal_base_type_dec_bl
         (fun _ b => Syntax.Op (make_const _ match b return interp_base_type b with Tnat => 0 end) Syntax.TT)
         let_in
         t e.

  Definition seq0 {var} := Eval vm_compute in @gen_let_sequence var 0.
  Definition seq1 {var} := Eval vm_compute in @gen_let_sequence var 1.
  Definition seq2 {var} := Eval vm_compute in @gen_let_sequence var 2.
  Definition seq3 {var} := Eval vm_compute in @gen_let_sequence var 2.
  Definition seq4 {var} := Eval vm_compute in @gen_let_sequence var 4.
  Definition seq5 {var} := Eval vm_compute in @gen_let_sequence var 5.
  Definition seq6 {var} := Eval vm_compute in @gen_let_sequence var 6.
  Definition seq7 {var} := Eval vm_compute in @gen_let_sequence var 7.
  Definition seq8 {var} := Eval vm_compute in @gen_let_sequence var 8.
  Definition seq9 {var} := Eval vm_compute in @gen_let_sequence var 9.
  Definition seq10 {var} := Eval vm_compute in @gen_let_sequence var 10.
  Definition seq11 {var} := Eval vm_compute in @gen_let_sequence var 11.
  Definition seq12 {var} := Eval vm_compute in @gen_let_sequence var 12.
  Definition seq13 {var} := Eval vm_compute in @gen_let_sequence var 13.
  Definition seq14 {var} := Eval vm_compute in @gen_let_sequence var 14.
  Definition seq15 {var} := Eval vm_compute in @gen_let_sequence var 15.
  Definition seq16 {var} := Eval vm_compute in @gen_let_sequence var 16.
  Definition seq17 {var} := Eval vm_compute in @gen_let_sequence var 17.
  Definition seq18 {var} := Eval vm_compute in @gen_let_sequence var 18.
  Definition seq19 {var} := Eval vm_compute in @gen_let_sequence var 19.
  Definition seq20 {var} := Eval vm_compute in @gen_let_sequence var 20.
  Definition seq21 {var} := Eval vm_compute in @gen_let_sequence var 21.
  Definition seq22 {var} := Eval vm_compute in @gen_let_sequence var 22.
  Definition seq23 {var} := Eval vm_compute in @gen_let_sequence var 23.
  Definition seq24 {var} := Eval vm_compute in @gen_let_sequence var 24.
  Definition seq25 {var} := Eval vm_compute in @gen_let_sequence var 25.
  Definition seq26 {var} := Eval vm_compute in @gen_let_sequence var 26.
  Definition seq27 {var} := Eval vm_compute in @gen_let_sequence var 27.
  Definition seq28 {var} := Eval vm_compute in @gen_let_sequence var 28.
  Definition seq29 {var} := Eval vm_compute in @gen_let_sequence var 29.
  Definition seq30 {var} := Eval vm_compute in @gen_let_sequence var 30.
  Definition seq31 {var} := Eval vm_compute in @gen_let_sequence var 31.
  Definition seq32 {var} := Eval vm_compute in @gen_let_sequence var 32.
  Definition seq33 {var} := Eval vm_compute in @gen_let_sequence var 33.
  Definition seq34 {var} := Eval vm_compute in @gen_let_sequence var 34.
  Definition seq35 {var} := Eval vm_compute in @gen_let_sequence var 35.
  Definition seq36 {var} := Eval vm_compute in @gen_let_sequence var 36.
  Definition seq37 {var} := Eval vm_compute in @gen_let_sequence var 37.
  Definition seq38 {var} := Eval vm_compute in @gen_let_sequence var 38.
  Definition seq39 {var} := Eval vm_compute in @gen_let_sequence var 39.
  Definition seq40 {var} := Eval vm_compute in @gen_let_sequence var 40.
  Definition seq41 {var} := Eval vm_compute in @gen_let_sequence var 41.
  Definition seq42 {var} := Eval vm_compute in @gen_let_sequence var 42.
  Definition seq43 {var} := Eval vm_compute in @gen_let_sequence var 43.
  Definition seq44 {var} := Eval vm_compute in @gen_let_sequence var 44.
  Definition seq45 {var} := Eval vm_compute in @gen_let_sequence var 45.
  Definition seq46 {var} := Eval vm_compute in @gen_let_sequence var 46.
  Definition seq47 {var} := Eval vm_compute in @gen_let_sequence var 47.
  Definition seq48 {var} := Eval vm_compute in @gen_let_sequence var 48.
  Definition seq49 {var} := Eval vm_compute in @gen_let_sequence var 49.
  (*Definition exist_idf {var t} e := @dexist_idf var t e.*)
  Definition exist_idf {var t} e let_in := @pexist_idf var let_in t e.

  Section with_var.
    Context {var : base_type -> Type}.
    Opaque Let_In.
    Declare Reduction seqr := vm_compute.
    Time Definition seq0' := Eval seqr in @exist_idf var (Tbase Tnat) seq0.
    Time Definition seq1' := Eval seqr in @exist_idf var (Tbase Tnat) seq1.
    Time Definition seq2' := Eval seqr in @exist_idf var (Tbase Tnat) seq2.
    Time Definition seq3' := Eval seqr in @exist_idf var (Tbase Tnat) seq3.
    Time Definition seq4' := Eval seqr in @exist_idf var (Tbase Tnat) seq4.
    Time Definition seq5' := Eval seqr in @exist_idf var (Tbase Tnat) seq5.
    Time Definition seq6' := Eval seqr in @exist_idf var (Tbase Tnat) seq6.
    Time Definition seq7' := Eval seqr in @exist_idf var (Tbase Tnat) seq7.
    Time Definition seq8' := Eval seqr in @exist_idf var (Tbase Tnat) seq8.
    Time Definition seq9' := Eval seqr in @exist_idf var (Tbase Tnat) seq9.
    Time Definition seq10' := Eval seqr in @exist_idf var (Tbase Tnat) seq10.
    Time Definition seq11' := Eval seqr in @exist_idf var (Tbase Tnat) seq11.
    Time Definition seq12' := Eval seqr in @exist_idf var (Tbase Tnat) seq12.
    Time Definition seq13' := Eval seqr in @exist_idf var (Tbase Tnat) seq13.
    Time Definition seq14' := Eval seqr in @exist_idf var (Tbase Tnat) seq14.
    Time Definition seq15' := Eval seqr in @exist_idf var (Tbase Tnat) seq15.
    Time Definition seq16' := Eval seqr in @exist_idf var (Tbase Tnat) seq16.
    Time Definition seq17' := Eval seqr in @exist_idf var (Tbase Tnat) seq17.
    Time Definition seq18' := Eval seqr in @exist_idf var (Tbase Tnat) seq18.
    Time Definition seq19' := Eval seqr in @exist_idf var (Tbase Tnat) seq19.
    Time Definition seq20' := Eval seqr in @exist_idf var (Tbase Tnat) seq20.
    Time Definition seq21' := Eval seqr in @exist_idf var (Tbase Tnat) seq21.
    Time Definition seq22' := Eval seqr in @exist_idf var (Tbase Tnat) seq22.
    Time Definition seq23' := Eval seqr in @exist_idf var (Tbase Tnat) seq23.
    Time Definition seq24' := Eval seqr in @exist_idf var (Tbase Tnat) seq24.
    Time Definition seq25' := Eval seqr in @exist_idf var (Tbase Tnat) seq25.
    Time Definition seq26' := Eval seqr in @exist_idf var (Tbase Tnat) seq26.
    Time Definition seq27' := Eval seqr in @exist_idf var (Tbase Tnat) seq27.
    Time Definition seq28' := Eval seqr in @exist_idf var (Tbase Tnat) seq28.
    Time Definition seq29' := Eval seqr in @exist_idf var (Tbase Tnat) seq29.
    Time Definition seq30' := Eval seqr in @exist_idf var (Tbase Tnat) seq30.
    Time Definition seq31' := Eval seqr in @exist_idf var (Tbase Tnat) seq31.
    Time Definition seq32' := Eval seqr in @exist_idf var (Tbase Tnat) seq32.
    Time Definition seq33' := Eval seqr in @exist_idf var (Tbase Tnat) seq33.
    Time Definition seq34' := Eval seqr in @exist_idf var (Tbase Tnat) seq34.
    Time Definition seq35' := Eval seqr in @exist_idf var (Tbase Tnat) seq35.
    Time Definition seq36' := Eval seqr in @exist_idf var (Tbase Tnat) seq36.
    Time Definition seq37' := Eval seqr in @exist_idf var (Tbase Tnat) seq37.
    Time Definition seq38' := Eval seqr in @exist_idf var (Tbase Tnat) seq38.
    Time Definition seq39' := Eval seqr in @exist_idf var (Tbase Tnat) seq39.
    Time Definition seq40' := Eval seqr in @exist_idf var (Tbase Tnat) seq40.
    Time Definition seq41' := Eval seqr in @exist_idf var (Tbase Tnat) seq41.
    Time Definition seq42' := Eval seqr in @exist_idf var (Tbase Tnat) seq42.
    Time Definition seq43' := Eval seqr in @exist_idf var (Tbase Tnat) seq43.
    Time Definition seq44' := Eval seqr in @exist_idf var (Tbase Tnat) seq44.
    Time Definition seq45' := Eval seqr in @exist_idf var (Tbase Tnat) seq45.
    Time Definition seq46' := Eval seqr in @exist_idf var (Tbase Tnat) seq46.
    Time Definition seq47' := Eval seqr in @exist_idf var (Tbase Tnat) seq47.
    Time Definition seq48' := Eval seqr in @exist_idf var (Tbase Tnat) seq48.
    Time Definition seq49' := Eval seqr in @exist_idf var (Tbase Tnat) seq49.

    Time Definition seq0'' := Eval seqr in seq0' (fun _ _ x f => f x).
    Time Definition seq1'' := Eval seqr in seq1' (fun _ _ x f => f x).
    Time Definition seq2'' := Eval seqr in seq2' (fun _ _ x f => f x).
    Time Definition seq3'' := Eval seqr in seq3' (fun _ _ x f => f x).
    Time Definition seq4'' := Eval seqr in seq4' (fun _ _ x f => f x).
    Time Definition seq5'' := Eval seqr in seq5' (fun _ _ x f => f x).
    Time Definition seq6'' := Eval seqr in seq6' (fun _ _ x f => f x).
    Time Definition seq7'' := Eval seqr in seq7' (fun _ _ x f => f x).
    Time Definition seq8'' := Eval seqr in seq8' (fun _ _ x f => f x).
    Time Definition seq9'' := Eval seqr in seq9' (fun _ _ x f => f x).
    Time Definition seq10'' := Eval seqr in seq10' (fun _ _ x f => f x).
    Time Definition seq11'' := Eval seqr in seq11' (fun _ _ x f => f x).
    Time Definition seq12'' := Eval seqr in seq12' (fun _ _ x f => f x).
    Time Definition seq13'' := Eval seqr in seq13' (fun _ _ x f => f x).
    Time Definition seq14'' := Eval seqr in seq14' (fun _ _ x f => f x).
    Time Definition seq15'' := Eval seqr in seq15' (fun _ _ x f => f x).
    Time Definition seq16'' := Eval seqr in seq16' (fun _ _ x f => f x).
    Time Definition seq17'' := Eval seqr in seq17' (fun _ _ x f => f x).
    Time Definition seq18'' := Eval seqr in seq18' (fun _ _ x f => f x).
    Time Definition seq19'' := Eval seqr in seq19' (fun _ _ x f => f x).
    Time Definition seq20'' := Eval seqr in seq20' (fun _ _ x f => f x).
    Time Definition seq21'' := Eval seqr in seq21' (fun _ _ x f => f x).
    Time Definition seq22'' := Eval seqr in seq22' (fun _ _ x f => f x).
    Time Definition seq23'' := Eval seqr in seq23' (fun _ _ x f => f x).
    Time Definition seq24'' := Eval seqr in seq24' (fun _ _ x f => f x).
    Time Definition seq25'' := Eval seqr in seq25' (fun _ _ x f => f x).
    Time Definition seq26'' := Eval seqr in seq26' (fun _ _ x f => f x).
    Time Definition seq27'' := Eval seqr in seq27' (fun _ _ x f => f x).
    Time Definition seq28'' := Eval seqr in seq28' (fun _ _ x f => f x).
    Time Definition seq29'' := Eval seqr in seq29' (fun _ _ x f => f x).
    Time Definition seq30'' := Eval seqr in seq30' (fun _ _ x f => f x).
    Time Definition seq31'' := Eval seqr in seq31' (fun _ _ x f => f x).
    Time Definition seq32'' := Eval seqr in seq32' (fun _ _ x f => f x).
    Time Definition seq33'' := Eval seqr in seq33' (fun _ _ x f => f x).
    Time Definition seq34'' := Eval seqr in seq34' (fun _ _ x f => f x).
    Time Definition seq35'' := Eval seqr in seq35' (fun _ _ x f => f x).
    Time Definition seq36'' := Eval seqr in seq36' (fun _ _ x f => f x).
    Time Definition seq37'' := Eval seqr in seq37' (fun _ _ x f => f x).
    Time Definition seq38'' := Eval seqr in seq38' (fun _ _ x f => f x).
    Time Definition seq39'' := Eval seqr in seq39' (fun _ _ x f => f x).
    Time Definition seq40'' := Eval seqr in seq40' (fun _ _ x f => f x).
    Time Definition seq41'' := Eval seqr in seq41' (fun _ _ x f => f x).
    Time Definition seq42'' := Eval seqr in seq42' (fun _ _ x f => f x).
    Time Definition seq43'' := Eval seqr in seq43' (fun _ _ x f => f x).
    Time Definition seq44'' := Eval seqr in seq44' (fun _ _ x f => f x).
    Time Definition seq45'' := Eval seqr in seq45' (fun _ _ x f => f x).
    Time Definition seq46'' := Eval seqr in seq46' (fun _ _ x f => f x).
    Time Definition seq47'' := Eval seqr in seq47' (fun _ _ x f => f x).
    Time Definition seq48'' := Eval seqr in seq48' (fun _ _ x f => f x).
    Time Definition seq49'' := Eval seqr in seq49' (fun _ _ x f => f x).
  End with_var.
End dependent_sigma_eq.
>>>>>>> 8493252a
<|MERGE_RESOLUTION|>--- conflicted
+++ resolved
@@ -245,13 +245,8 @@
        end.
 
   Compute (fun x xpf y ypf => proj1_sig (Syntax.Interp interp_op_bounds example_expr
-<<<<<<< HEAD
                                          (exist _ {| lower := 0 ; value := x ; upper := 10 |} xpf,
                                           exist _ {| lower := 100 ; value := y ; upper := 1000 |} ypf))).
-End bounds.
-=======
-                                         (exist _ {| lower := 0 ; value := x ; upper := 10 |} xpf)
-                                         (exist _ {| lower := 100 ; value := y ; upper := 1000 |} ypf))).
 End bounds.
 
 Section dependent_sigma_eq.
@@ -442,5 +437,4 @@
     Time Definition seq48'' := Eval seqr in seq48' (fun _ _ x f => f x).
     Time Definition seq49'' := Eval seqr in seq49' (fun _ _ x f => f x).
   End with_var.
-End dependent_sigma_eq.
->>>>>>> 8493252a
+End dependent_sigma_eq.