--- conflicted
+++ resolved
@@ -179,16 +179,10 @@
     - rewrite nth_default_cons_S.
       erewrite IHus; eauto using no_overflow_tail.
       remember (i * limb_width)%nat as k.
-<<<<<<< HEAD
-      rewrite Z_shiftr_add_shiftl_high; rewrite ?Nat2Z.inj_add;
+      rewrite Z.shiftr_add_shiftl_high; rewrite ?Nat2Z.inj_add;
         repeat f_equal; try omega.
       rewrite Z.land_ones by apply Nat2Z.is_nonneg.
       apply Z.mod_pos_bound. zero_bounds.
-=======
-      rewrite Z.shiftr_add_land by omega.
-      replace (limb_width + k - limb_width)%nat with k by omega.
-      reflexivity.
->>>>>>> 0cea3e2f
 Qed.
 
 Lemma unfold_bits_testbit : forall limb_width us n, (0 < limb_width)%nat ->
