--- conflicted
+++ resolved
@@ -189,11 +189,7 @@
   Let wt := fun i : nat => 2^(56 * i).
   Let sz := 8%nat.
   Let s : Z := 2^448.
-<<<<<<< HEAD
-  Let c : list B.limb := [(1, 1); (2^244, 1)].
-=======
   Let c : list B.limb := [(1, 1); (2^224, 1)].
->>>>>>> 20a5925d
   Let coef_div_modulus := 2.
   Let carry_chain := Eval vm_compute in (seq 0 sz) ++ ([0;1])%nat.
 
@@ -274,8 +270,6 @@
          Positional.opp_cps (n:=sz) (coef := coef) wt a id) in
     solve_op_F wt x. reflexivity.
   Defined.
-<<<<<<< HEAD
-=======
 
   Local Definition half_sz := Eval vm_compute in (sz / 2)%nat.
   Local Definition goldilocks_split := Eval vm_compute in 2^224.
@@ -302,7 +296,6 @@
            (scmul2_cps := Positional.scmul_cps wt)
            goldilocks_split
         ).
->>>>>>> 20a5925d
   
   Definition mul_sig :
     {mul : (Z^sz -> Z^sz -> Z^sz)%type |
@@ -311,13 +304,6 @@
                  eval (mul a b) = (eval a  * eval b)%F}.
   Proof.
     eexists; cbv beta zeta; intros.
-<<<<<<< HEAD
-    pose proof wt_nonzero. pose proof wt_divides.
-    let x := constr:(
-         Positional.mul_cps (n:=sz) (m:=sz2) wt a b
-           (fun ab => Positional.reduce_cps (n:=sz) (m:=sz2) wt s c ab id)) in
-    solve_op_F wt x. reflexivity.
-=======
     pose proof wt_nonzero. pose proof wt_divides_seq. pose proof div_mod.
     let x := constr:(
                goldilocks_mul
@@ -346,7 +332,6 @@
     Set Printing Depth 1000.
     cbv - [runtime_add runtime_mul runtime_shr runtime_and runtime_sub runtime_opp Let_In].
     reflexivity.
->>>>>>> 20a5925d
   Defined.
 
   Definition carry_sig :
