Require Import Galois GaloisTheory Galois.BaseSystem Galois.ModularBaseSystem.
Require Import List Util.ListUtil.
Import ListNotations.
Require Import ZArith.ZArith Zpower ZArith Znumtheory.
Require Import QArith.QArith QArith.Qround.
Require Import VerdiTactics.
Close Scope Q.

Ltac twoIndices i j base := 
    intros;
    assert (In i (seq 0 (length base))) by nth_tac;
    assert (In j (seq 0 (length base))) by nth_tac;
    repeat match goal with [ x := _ |- _ ] => subst x end;
    simpl in *; repeat break_or_hyp; try omega; vm_compute; reflexivity.

Module Base25Point5_10limbs <: BaseCoefs.
  Local Open Scope Z_scope.
  Definition base := map (fun i => two_p (Qceiling (Z_of_nat i *255 # 10))) (seq 0 10).
  Lemma base_positive : forall b, In b base -> b > 0.
  Proof.
    compute; intuition; subst; intuition.
  Qed.

  Lemma b0_1 : forall x, nth_default x base 0 = 1.
  Proof.
    auto.
  Qed.

  Lemma base_good :
    forall i j, (i+j < length base)%nat ->
    let b := nth_default 0 base in
    let r := (b i * b j) / b (i+j)%nat in
    b i * b j = r * b (i+j)%nat.
  Proof.
    twoIndices i j base.
  Qed.
End Base25Point5_10limbs.

Module Modulus25519 <: Modulus.
  Local Open Scope Z_scope.
  Definition two_255_19 := two_p 255 - 19.
  Lemma two_255_19_prime : prime two_255_19. Admitted.
  Definition prime25519 := exist _ two_255_19 two_255_19_prime.
  Definition modulus := prime25519.
End Modulus25519.

Module GF25519Base25Point5Params <: PseudoMersenneBaseParams Base25Point5_10limbs Modulus25519.
  Import Base25Point5_10limbs.
  Import Modulus25519.
  Local Open Scope Z_scope.
  (* TODO: do we actually want B and M "up there" in the type parameters? I was
  * imagining writing something like "Paramter Module M : Modulus". *)

  Definition k := 255.
  Definition c := 19.
  Lemma modulus_pseudomersenne :
    primeToZ modulus = 2^k - c.
  Proof.
    auto.
  Qed.

  Lemma base_matches_modulus :
    forall i j,
    (i   <  length base)%nat ->
    (j   <  length base)%nat ->
    (i+j >= length base)%nat ->
    let b := nth_default 0 base in
    let r := (b i * b j)  /   (2^k * b (i+j-length base)%nat) in
              b i * b j = r * (2^k * b (i+j-length base)%nat).
  Proof.
    twoIndices i j base.
  Qed.

  Lemma base_succ : forall i, ((S i) < length base)%nat -> 
    let b := nth_default 0 base in
    b (S i) mod b i = 0.
  Proof.
    intros; twoIndices i (S i) base.
  Qed.

  Lemma base_tail_matches_modulus:
    2^k mod nth_default 0 base (pred (length base)) = 0.
  Proof.
    auto.
  Qed.

  Lemma b0_1 : forall x, nth_default x base 0 = 1.
  Proof.
    auto.
  Qed.

  Lemma k_nonneg : 0 <= k.
  Proof.
    rewrite Zle_is_le_bool; auto.
  Qed.
End GF25519Base25Point5Params.

Module GF25519Base25Point5 := GFPseudoMersenneBase Base25Point5_10limbs Modulus25519 GF25519Base25Point5Params.

Ltac expand_list ls :=
  let Hlen := fresh "Hlen" in
  match goal with [H: ls = ?lsdef |- _ ] =>
      assert (Hlen:length ls=length lsdef) by (f_equal; exact H)
  end;
  simpl in Hlen;
  repeat progress (let n:=fresh ls in destruct ls as [|n ]; try solve [revert Hlen; clear; discriminate]);
  clear Hlen.

Ltac letify r :=
  match goal with
  | [ H' : r = _ |- _ ] =>
    match goal with
    | [ H : ?x = ?e |- _ ] =>
      is_var x;
      match goal with (* only letify equations that appear nowhere other than r *)
      | _ => clear H H' x; fail 1
      | _ => fail 2
      end || idtac;
      pattern x in H';
      match type of H' with
      | (fun z => r = @?e' z) x =>
        let H'' := fresh "H" in
        assert (H'' : r = let x := e in e' x) by
          (* congruence is slower for every subsequent letify *)
          (rewrite H'; subst x; reflexivity);
        clear H'; subst x; rename H'' into H'; cbv beta in H'
      end
    end
  end.

Ltac expand_list_equalities := repeat match goal with
  | [H: (?x::?xs = ?y::?ys) |- _ ] =>
      let eq_head := fresh "Heq" x in
      assert (x = y) as eq_head by (eauto using cons_eq_head);
      assert (xs = ys) by (eauto using cons_eq_tail);
      clear H
  | [H:?x = ?x|-_] => clear H
end.

Section GF25519Base25Point5Formula.
  Import GF25519Base25Point5.
  Import GF.

  Hint Rewrite
    Z.mul_0_l
    Z.mul_0_r
    Z.mul_1_l
    Z.mul_1_r
    Z.add_0_l
    Z.add_0_r
    Z.add_assoc
    Z.mul_assoc
    : Z_identities.

  Ltac deriveModularMultiplicationWithCarries carryscript :=
  let h := fresh "h" in
  let fg := fresh "fg" in
  let Hfg := fresh "Hfg" in
  intros;
  repeat match goal with
  | [ Hf: rep ?fs ?f, Hg: rep ?gs ?g |- rep _ ?ret ] =>
      remember (carry_sequence carryscript (mul fs gs)) as fg;
      assert (rep fg ret) as Hfg; [subst fg; apply carry_sequence_rep, mul_rep; eauto|]
  | [ H: In ?x carryscript |- ?x < ?bound ] => abstract (revert H; clear; cbv; intros; repeat break_or_hyp; intuition)
  | [ Heqfg: fg = carry_sequence _ (mul _ _) |- rep _ ?ret ] =>
      (* expand bignum multiplication *)
      cbv [plus
        seq rev app length map fold_right fold_left skipn firstn nth_default nth_error value error
        mul reduce B.add Base25Point5_10limbs.base GF25519Base25Point5Params.c
        E.add E.mul E.mul' E.mul_each E.mul_bi E.mul_bi' E.zeros EC.base] in Heqfg;
      repeat match goal with [H:context[E.crosscoef ?a ?b] |- _ ] => (* do this early for speed *)
          let c := fresh "c" in set (c := E.crosscoef a b) in H; compute in c; subst c end;
      autorewrite with Z_identities in Heqfg;
      (* speparate out carries *)
      match goal with [ Heqfg: fg = carry_sequence _ ?hdef |- _ ] => remember hdef as h end;
      (* one equation per limb *)
      expand_list h; expand_list_equalities;
      (* expand carry *)
      cbv [GF25519Base25Point5.carry_sequence fold_right rev app] in Heqfg
  | [H1: ?a = ?b, H2: ?b = ?c |- _ ] => subst a
  | [Hfg: context[carry ?i (?x::?xs)] |- _ ] => (* simplify carry *)
      let cr := fresh "cr" in
      remember (carry i (x::xs)) as cr in Hfg;
      match goal with [ Heq : cr = ?crdef |- _ ] =>
          (* is there any simpler way to do this? *)
          cbv [carry carry_simple carry_and_reduce] in Heq;
          simpl eq_nat_dec in Heq; cbv iota beta in Heq;
          cbv [set_nth nth_default nth_error value add_to_nth] in Heq;
          expand_list cr; expand_list_equalities
      end
  | [H: context[cap ?i] |- _ ] => let c := fresh "c" in remember (cap i) as c in H;
      match goal with [Heqc: c = cap i |- _ ] =>
          (* is there any simpler way to do this? *)
          unfold cap, Base25Point5_10limbs.base in Heqc;
          simpl eq_nat_dec in Heqc;
          cbv [nth_default nth_error value error] in Heqc;
          simpl map in Heqc;
          cbv [GF25519Base25Point5Params.k] in Heqc
      end;
      subst c;
      repeat rewrite Zdiv_1_r in H;
      repeat rewrite two_power_pos_equiv in H;
      repeat rewrite <- Z.pow_sub_r in H by (abstract (clear; firstorder));
      repeat rewrite <- Z.land_ones in H by (abstract (apply Z.leb_le; reflexivity));
      repeat rewrite <- Z.shiftr_div_pow2 in H by (abstract (apply Z.leb_le; reflexivity));
      simpl Z.sub in H;
      unfold  GF25519Base25Point5Params.c in H
  | [H: context[Z.ones ?l] |- _ ] =>
          (* postponing this to the main loop makes the autorewrite slow *)
        let c := fresh "c" in set (c := Z.ones l) in H; compute in c; subst c
  | [ |- _ ] => abstract (solve [auto])
  | [ |- _ ] => progress intros
  end.

  Lemma GF25519Base25Point5_mul_reduce_formula :
    forall f0 f1 f2 f3 f4 f5 f6 f7 f8 f9 
      g0 g1 g2 g3 g4 g5 g6 g7 g8 g9,
      {ls | forall f g, rep [f0;f1;f2;f3;f4;f5;f6;f7;f8;f9] f
                        -> rep [g0;g1;g2;g3;g4;g5;g6;g7;g8;g9] g
                        -> rep ls (f*g)%GF}.
  Proof.

    eexists.

    Time deriveModularMultiplicationWithCarries (rev [0;1;2;3;4;5;6;7;8;9;0]).
    (* pretty-print: sh -c "tr -d '\n' | tr 'Z' '\n' | tr -d \% | sed 's:\s\s*\*\s\s*:\*:g' | column -o' ' -t" *)

<<<<<<< HEAD
    (* evaluate the constant arguments to bit operations *)
    remember (Z.ones 25) as m25 in *. compute in Heqm25. subst m25.
    remember (Z.ones 26) as m26 in *. compute in Heqm26. subst m26.
    unfold GF25519Base25Point5Params.c in *.

    (* This tactic takes in [r], a variable that we want to use to instantiate an existential.
     * We find one other variable mentioned in [r], with its own equality in the hypotheses.
     * That equality is then switched into a [let] in [r]'s defining equation. *)
    Ltac letify r :=
      match goal with
      | [ H : ?x = ?e |- _ ] =>
        is_var x;
        match goal with
        | [ H' : r = _ |- _ ] =>
          pattern x in H';
            match type of H' with
            | (fun z => r = @?e' z) x =>
              let H'' := fresh "H" in assert (H'' : r = let x := e in e' x) by congruence;
                clear H'; subst x; rename H'' into H'; cbv beta in H'
            end
        end
      end.

    (* To instantiate an existential, give a variable with a defining equation to this tactic.
     * We instantiate with a [let]-ified version of that equation. *)
    Ltac existsFromEquations r := repeat letify r;
                                 match goal with
                                 | [ _ : r = ?e |- context[?u] ] => unify u e
                                 end.

    clear HmulRef Hh Hf Hg.
    existsFromEquations r.
    split; auto; congruence.
  Defined.
=======
    Time repeat letify fg; subst fg; eauto.
  Time Defined.
>>>>>>> aebc0124
End GF25519Base25Point5Formula.

Extraction "/tmp/test.ml" GF25519Base25Point5_mul_reduce_formula.
(* It's easy enough to use extraction to get the proper nice-looking formula.
 * More Ltac acrobatics will be needed to get out that formula for further use in Coq.
 * The easiest fix will be to make the proof script above fully automated,
 * using [abstract] to contain the proof part. *)


<|MERGE_RESOLUTION|>--- conflicted
+++ resolved
@@ -225,45 +225,8 @@
     Time deriveModularMultiplicationWithCarries (rev [0;1;2;3;4;5;6;7;8;9;0]).
     (* pretty-print: sh -c "tr -d '\n' | tr 'Z' '\n' | tr -d \% | sed 's:\s\s*\*\s\s*:\*:g' | column -o' ' -t" *)
 
-<<<<<<< HEAD
-    (* evaluate the constant arguments to bit operations *)
-    remember (Z.ones 25) as m25 in *. compute in Heqm25. subst m25.
-    remember (Z.ones 26) as m26 in *. compute in Heqm26. subst m26.
-    unfold GF25519Base25Point5Params.c in *.
-
-    (* This tactic takes in [r], a variable that we want to use to instantiate an existential.
-     * We find one other variable mentioned in [r], with its own equality in the hypotheses.
-     * That equality is then switched into a [let] in [r]'s defining equation. *)
-    Ltac letify r :=
-      match goal with
-      | [ H : ?x = ?e |- _ ] =>
-        is_var x;
-        match goal with
-        | [ H' : r = _ |- _ ] =>
-          pattern x in H';
-            match type of H' with
-            | (fun z => r = @?e' z) x =>
-              let H'' := fresh "H" in assert (H'' : r = let x := e in e' x) by congruence;
-                clear H'; subst x; rename H'' into H'; cbv beta in H'
-            end
-        end
-      end.
-
-    (* To instantiate an existential, give a variable with a defining equation to this tactic.
-     * We instantiate with a [let]-ified version of that equation. *)
-    Ltac existsFromEquations r := repeat letify r;
-                                 match goal with
-                                 | [ _ : r = ?e |- context[?u] ] => unify u e
-                                 end.
-
-    clear HmulRef Hh Hf Hg.
-    existsFromEquations r.
-    split; auto; congruence.
-  Defined.
-=======
     Time repeat letify fg; subst fg; eauto.
   Time Defined.
->>>>>>> aebc0124
 End GF25519Base25Point5Formula.
 
 Extraction "/tmp/test.ml" GF25519Base25Point5_mul_reduce_formula.
