Require Import Crypto.BaseSystem.
Require Import Crypto.ModularArithmetic.PrimeFieldTheorems.
Require Import Crypto.ModularArithmetic.PseudoMersenneBaseParams.
Require Import Crypto.ModularArithmetic.PseudoMersenneBaseParamProofs.
Require Import Crypto.ModularArithmetic.ModularBaseSystem.
Require Import Crypto.ModularArithmetic.ModularBaseSystemProofs.
Require Import Crypto.ModularArithmetic.ModularBaseSystemOpt.
Require Import Crypto.ModularArithmetic.ModularBaseSystemField.
Require Import Coq.Lists.List Crypto.Util.ListUtil.
Require Import Crypto.Tactics.VerdiTactics.
Require Import Crypto.Util.ZUtil.
Require Import Crypto.Util.Tuple.
Require Import Crypto.Util.Notations.
Require Import Crypto.Algebra.
Import ListNotations.
Require Import Coq.ZArith.ZArith Coq.ZArith.Zpower Coq.ZArith.ZArith Coq.ZArith.Znumtheory.
Local Open Scope Z.
Local Infix "<<" := Z.shiftr.
Local Infix "&" := Z.land.

(* BEGIN PseudoMersenneBaseParams instance construction. *)

Definition modulus : Z := 2^130 - 5.
Lemma prime_modulus : prime modulus. Admitted.
Definition int_width := 32%Z.

Instance params1305 : PseudoMersenneBaseParams modulus.
  construct_params prime_modulus 5%nat 130.
Defined.

Definition fe1305 := Eval compute in (tuple Z (length limb_widths)).

Definition mul2modulus : fe1305 :=
  Eval compute in (from_list_default 0%Z (length limb_widths) (construct_mul2modulus params1305)).

Instance subCoeff : SubtractionCoefficient modulus params1305.
  apply Build_SubtractionCoefficient with (coeff := mul2modulus).
  apply ZToField_eqmod.
  cbv; reflexivity.
Defined.

Definition freezePreconditions1305 : freezePreconditions params1305 int_width.
Proof.
  constructor; compute_preconditions.
Defined.

(* END PseudoMersenneBaseParams instance construction. *)

(* Precompute k and c *)
Definition k_ := Eval compute in k.
Definition c_ := Eval compute in c.
Definition k_subst : k = k_ := eq_refl k_.
Definition c_subst : c = c_ := eq_refl c_.

Local Opaque Z.shiftr Z.shiftl Z.land Z.mul Z.add Z.sub Let_In.

Definition app_5 (f : fe1305) (P : fe1305 -> fe1305) : fe1305.
Proof.
  cbv [fe1305] in *.
  set (f0 := f).
  repeat (let g := fresh "g" in destruct f as [f g]).
  apply P.
  apply f0.
Defined.

Definition app_5_correct f (P : fe1305 -> fe1305) : app_5 f P = P f.
Proof.
  intros.
  cbv [fe1305] in *.
  repeat match goal with [p : (_*Z)%type |- _ ] => destruct p end.
  reflexivity.
Qed.

Definition appify2 (op : fe1305 -> fe1305 -> fe1305) (f g : fe1305):= 
  app_5 f (fun f0 => (app_5 g (fun g0 => op f0 g0))).

Lemma appify2_correct : forall op f g, appify2 op f g = op f g.
Proof.
  intros. cbv [appify2].
  etransitivity; apply app_5_correct.
Qed.

Definition add_sig (f g : fe1305) :
  { fg : fe1305 | fg = add_opt f g}.
Proof.
  eexists.
  rewrite <-appify2_correct.
  cbv.
  reflexivity.
Defined.

Definition add (f g : fe1305) : fe1305 :=
  Eval cbv beta iota delta [proj1_sig add_sig] in
  proj1_sig (add_sig f g).

Definition add_correct (f g : fe1305)
  : add f g = add_opt f g :=
  Eval cbv beta iota delta [proj1_sig add_sig] in
  proj2_sig (add_sig f g).

Definition sub_sig (f g : fe1305) :
  { fg : fe1305 | fg = sub_opt f g}.
Proof.
  eexists.
  rewrite <-appify2_correct.
  cbv.
  reflexivity.
Defined.

Definition sub (f g : fe1305) : fe1305 :=
  Eval cbv beta iota delta [proj1_sig sub_sig] in
  proj1_sig (sub_sig f g).

Definition sub_correct (f g : fe1305)
  : sub f g = sub_opt f g :=
  Eval cbv beta iota delta [proj1_sig sub_sig] in
  proj2_sig (sub_sig f g).

(* For multiplication, we add another layer of definition so that we can
   rewrite under the [let] binders. *)
Definition mul_simpl_sig (f g : fe1305) :
  { fg : fe1305 | fg = carry_mul_opt k_ c_ f g}.
Proof.
  cbv [fe1305] in *.
  repeat match goal with p : (_ * Z)%type |- _ => destruct p end.
  eexists.
  cbv.
  autorewrite with zsimplify.
  reflexivity.
Defined.

Definition mul_simpl (f g : fe1305) : fe1305 :=
  Eval cbv beta iota delta [proj1_sig mul_simpl_sig] in
  proj1_sig (mul_simpl_sig f g).

Definition mul_simpl_correct (f g : fe1305)
  : mul_simpl f g = carry_mul_opt k_ c_ f g :=
  Eval cbv beta iota delta [proj1_sig mul_simpl_sig] in
  proj2_sig (mul_simpl_sig f g).

Definition mul_sig (f g : fe1305) :
  { fg : fe1305 | fg = carry_mul_opt k_ c_ f g}.
Proof.
  eexists.
<<<<<<< HEAD
  intros x Hf.
  pose proof (freeze_opt_preserves_rep _ c_subst freezePreconditions1305 _ _ Hf) as Hfreeze_rep.
  compute_formula.
  exact Hfreeze_rep.
Defined.
=======
  rewrite <-mul_simpl_correct.
  rewrite <-appify2_correct.
  cbv.
  reflexivity.
Defined.

Definition mul (f g : fe1305) : fe1305 :=
  Eval cbv beta iota delta [proj1_sig mul_sig] in
  proj1_sig (mul_sig f g).

Definition mul_correct (f g : fe1305)
  : mul f g = carry_mul_opt k_ c_ f g :=
  Eval cbv beta iota delta [proj1_sig add_sig] in
  proj2_sig (mul_sig f g).

Import Morphisms.

Lemma field1305 : @field fe1305 eq zero one opp add sub mul inv div.
Proof.
  pose proof (Equivalence_Reflexive : Reflexive eq).
  eapply (Field.equivalent_operations_field (fieldR := modular_base_system_field k_ c_ k_subst c_subst)).
  Grab Existential Variables.
  + reflexivity.
  + reflexivity.
  + reflexivity.
  + intros; rewrite mul_correct. reflexivity.
  + intros; rewrite sub_correct; reflexivity.
  + intros; rewrite add_correct; reflexivity.
  + reflexivity.
  + reflexivity.
Qed.

(*
Local Transparent Let_In.
Eval cbv iota beta delta [proj1_sig mul Let_In] in (fun f0 f1 f2 f3 f4  g0 g1 g2 g3 g4 => proj1_sig (mul (f4,f3,f2,f1,f0) (g4,g3,g2,g1,g0))).
*)

(* TODO: This file should eventually contain the following operations:
   toBytes
   fromBytes
   inv
   opp
   sub
   zero
   one
   eq
*)
>>>>>>> 458c9170
<|MERGE_RESOLUTION|>--- conflicted
+++ resolved
@@ -142,13 +142,6 @@
   { fg : fe1305 | fg = carry_mul_opt k_ c_ f g}.
 Proof.
   eexists.
-<<<<<<< HEAD
-  intros x Hf.
-  pose proof (freeze_opt_preserves_rep _ c_subst freezePreconditions1305 _ _ Hf) as Hfreeze_rep.
-  compute_formula.
-  exact Hfreeze_rep.
-Defined.
-=======
   rewrite <-mul_simpl_correct.
   rewrite <-appify2_correct.
   cbv.
@@ -195,5 +188,4 @@
    zero
    one
    eq
-*)
->>>>>>> 458c9170
+*)