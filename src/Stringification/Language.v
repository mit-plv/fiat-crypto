--- conflicted
+++ resolved
@@ -177,11 +177,7 @@
             := match t return ShowLevel (ZRange.type.base.interp t) with
                | base.type.unit => @show_lvl unit _
                | base.type.type_base base.type.Z => @show_lvl zrange _
-<<<<<<< HEAD
-               | base.type.type_base Compilers.positive => @show_lvl positive _
-=======
                | base.type.type_base base.type.positive => @show_lvl positive _
->>>>>>> 347865b6
                | base.type.type_base base.type.bool => @show_lvl bool _
                | base.type.type_base base.type.nat => @show_lvl nat _
                | base.type.type_base base.type.zrange => @show_lvl zrange _
@@ -196,16 +192,7 @@
             Fixpoint show_lvl_interp {t} : ShowLevel (ZRange.type.base.option.interp t)
               := match t return ShowLevel (ZRange.type.base.option.interp t) with
                  | base.type.unit => @show_lvl unit _
-<<<<<<< HEAD
-                 | base.type.type_base base.type.Z => @show_lvl (option zrange) _
-                 | base.type.type_base Compilers.positive => @show_lvl (option positive) _
-                 | base.type.type_base base.type.bool => @show_lvl (option bool) _
-                 | base.type.type_base base.type.nat => @show_lvl (option nat) _
-                 | base.type.type_base base.type.zrange => @show_lvl (option zrange) _
-                 | base.type.type_base base.type.string => @show_lvl (option string) _
-=======
                  | base.type.type_base _ as t => @show_lvl (option (ZRange.type.base.interp t)) _
->>>>>>> 347865b6
                  | base.type.prod A B => @show_lvl (ZRange.type.base.option.interp A * ZRange.type.base.option.interp B) _
                  | base.type.list A => @show_lvl (option (list (ZRange.type.base.option.interp A))) _
                  | base.type.option A => @show_lvl (option (option (ZRange.type.base.option.interp A))) _
@@ -232,11 +219,7 @@
           Global Instance show_base : Show base.type.base
             := fun t => match t with
                         | base.type.Z => "ℤ"
-<<<<<<< HEAD
-                        | Compilers.positive => "ℤ⁺"
-=======
                         | base.type.positive => "ℤ⁺"
->>>>>>> 347865b6
                         | base.type.bool => "𝔹"
                         | base.type.nat => "ℕ"
                         | base.type.zrange => "zrange"
@@ -262,7 +245,6 @@
                | base.type.Z => @show_lvl Z _
                | Compilers.positive => @show_lvl positive _
                | base.type.bool => @show_lvl bool _
-               | base.type.positive => @show_lvl positive _
                | base.type.nat => @show_lvl nat _
                | base.type.zrange => @show_lvl zrange _
                | base.type.string => @show_lvl string _
@@ -437,13 +419,6 @@
                 | @Compilers.ident_list_rect_fbb_b_b_b_b T A B C D E F => neg_wrap_parens "list_rect_fbb_b_b"
                 | @Compilers.ident_list_rect_fbb_b_b_b_b_b T A B C D E F G => neg_wrap_parens "list_rect_fbb_b_b"
                 | ident.eager_nat_rect_arrow P Q => neg_wrap_parens "eager_nat_rect(→)"
-                | @ident.nat_rect_fbb_b A B C => neg_wrap_parens "nat_rect_fbb_b"
-                | @ident.nat_rect_fbb_b_b A B C D => neg_wrap_parens "nat_rect_fbb_b_b"
-                | @ident.list_rect_fbb_b T A B C => neg_wrap_parens "list_rect_fbb_b"
-                | @ident.list_rect_fbb_b_b T A B C D => neg_wrap_parens "list_rect_fbb_b_b"
-                | @ident.list_rect_fbb_b_b_b T A B C D E => neg_wrap_parens "list_rect_fbb_b_b"
-                | @ident.list_rect_fbb_b_b_b_b T A B C D E F => neg_wrap_parens "list_rect_fbb_b_b"
-                | @ident.list_rect_fbb_b_b_b_b_b T A B C D E F G => neg_wrap_parens "list_rect_fbb_b_b"
                 | ident.list_rect A P => neg_wrap_parens "list_rect"
                 | ident.eager_list_rect A P => neg_wrap_parens "eager_list_rect"
                 | ident.list_rect_arrow A P Q => neg_wrap_parens "list_rect(→)"
@@ -527,11 +502,6 @@
                 | ident.fancy_selm => neg_wrap_parens "fancy.selm"
                 | ident.fancy_sell => neg_wrap_parens "fancy.sell"
                 | ident.fancy_addm => neg_wrap_parens "fancy.addm"
-                | Compilers.ident_Pos_add => neg_wrap_parens "Pos.add"
-                | Compilers.ident_Pos_mul => neg_wrap_parens "Pos.mul"
-                | Compilers.ident_Z_abs => neg_wrap_parens "Z.abs"
-                | Compilers.ident_Z_pos => neg_wrap_parens "Z.pos"
-                | Compilers.ident_Z_to_pos => neg_wrap_parens "Z.to_pos"
                 end.
         Global Instance show_ident {t} : Show (ident.ident t) := show_lvl_ident.
 
@@ -627,8 +597,6 @@
              | ident.List_app _ => "++"
              | ident.Z_mul => "*"
              | ident.Z_add => "+"
-             | Compilers.ident_Pos_mul => "*ℤ⁺"
-             | Compilers.ident_Pos_add => "+ℤ⁺"
              | ident.Z_sub => "-"
              | ident.Z_pow => "^"
              | ident.Z_lxor => "⊕"
@@ -683,8 +651,6 @@
              | ident.List_app _ as idc
              | ident.Z_mul as idc
              | ident.Z_add as idc
-             | Compilers.ident_Pos_add as idc
-             | Compilers.ident_Pos_mul as idc
              | ident.Z_sub as idc
              | ident.Z_pow as idc
              | ident.Z_lxor as idc
@@ -740,13 +706,6 @@
              | ident.nat_rect _ as idc
              | ident.eager_nat_rect _ as idc
              | ident.eager_nat_rect_arrow _ _ as idc
-             | @Compilers.ident_nat_rect_fbb_b    _ _ _ as idc
-             | @Compilers.ident_nat_rect_fbb_b_b  _ _ _ _ as idc
-             | @Compilers.ident_list_rect_fbb_b   _ _ _ _ as idc
-             | @Compilers.ident_list_rect_fbb_b_b _ _ _ _ _ as idc
-             | @Compilers.ident_list_rect_fbb_b_b_b _ _ _ _ _ _ as idc
-             | @Compilers.ident_list_rect_fbb_b_b_b_b _ _ _ _ _ _ _ as idc
-             | @Compilers.ident_list_rect_fbb_b_b_b_b_b  _ _ _ _ _ _ _ _ as idc
              | ident.nat_rect_arrow _ _ as idc
              | @ident.nat_rect_fbb_b    _ _ _ as idc
              | @ident.nat_rect_fbb_b_b  _ _ _ _ as idc
@@ -778,14 +737,8 @@
              | ident.Z_log2_up as idc
              | ident.Z_of_nat as idc
              | ident.Z_to_nat as idc
-<<<<<<< HEAD
-             | Compilers.ident_Z_pos as idc
-             | Compilers.ident_Z_to_pos as idc
-             | Compilers.ident_Z_abs as idc
-=======
              | ident.Z_pos as idc
              | ident.Z_to_pos as idc
->>>>>>> 347865b6
              | ident.Z_min as idc
              | ident.Z_max as idc
              | ident.Z_abs as idc
