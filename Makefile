MOD_NAME := Crypto
SRC_DIR  := src

.PHONY: coq clean install coqprime update-_CoqProject
.DEFAULT_GOAL := coq

<<<<<<< HEAD
SORT_COQPROJECT = sed 's,[^/]*/,~&,g' | env LC_COLLATE=C sort | sed 's,~,,g'

update-_CoqProject::
	(echo '-R $(SRC_DIR) $(MOD_NAME)'; (git ls-files 'src/*.v' | $(SORT_COQPROJECT))) > _CoqProject
=======
update-_CoqProject::
	(echo '-R $(SRC_DIR) $(MOD_NAME)'; git ls-files src/*.v) > _CoqProject
>>>>>>> 711187d4

coq: coqprime Makefile.coq
	$(MAKE) -f Makefile.coq

coqprime:
	$(MAKE) -C coqprime

Makefile.coq: Makefile _CoqProject
	coq_makefile -f _CoqProject -o Makefile.coq

clean: Makefile.coq
	$(MAKE) -f Makefile.coq clean
	rm -f Makefile.coq

install: coq Makefile.coq
	$(MAKE) -f Makefile.coq install
	$(MAKE) -C coqprime install<|MERGE_RESOLUTION|>--- conflicted
+++ resolved
@@ -4,15 +4,8 @@
 .PHONY: coq clean install coqprime update-_CoqProject
 .DEFAULT_GOAL := coq
 
-<<<<<<< HEAD
-SORT_COQPROJECT = sed 's,[^/]*/,~&,g' | env LC_COLLATE=C sort | sed 's,~,,g'
-
-update-_CoqProject::
-	(echo '-R $(SRC_DIR) $(MOD_NAME)'; (git ls-files 'src/*.v' | $(SORT_COQPROJECT))) > _CoqProject
-=======
 update-_CoqProject::
 	(echo '-R $(SRC_DIR) $(MOD_NAME)'; git ls-files src/*.v) > _CoqProject
->>>>>>> 711187d4
 
 coq: coqprime Makefile.coq
 	$(MAKE) -f Makefile.coq
