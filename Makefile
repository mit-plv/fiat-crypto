--- conflicted
+++ resolved
@@ -768,15 +768,9 @@
 accept-output: $(ACCEPT_OUTPUTS)
 $(CHECK_OUTPUTS) : check-% : $(OUTPUT_VOS)
 	$(SHOW)'DIFF $*'
-<<<<<<< HEAD
 	$(HIDE)cat output-tests/$*.expected | grep -v '^Arguments ' | tr '\n' ' ' > output-tests/$*.expected.processed
 	$(HIDE)cat $*.out | grep -v '^Arguments ' | tr '\n' ' ' > $*.out.processed
-	$(HIDE)diff --ignore-space-change output-tests/$*.expected.processed $*.out.processed || (RV=$$?; echo "To accept the new output, run make accept-$*"; exit $$RV)
-=======
-	$(HIDE)cat output-tests/$*.expected | tr '\n' ' ' > output-tests/$*.expected.processed
-	$(HIDE)cat $*.out | tr '\n' ' ' > $*.out.processed
 	$(HIDE)diff --ignore-space-change output-tests/$*.expected.processed $*.out.processed || (RV=$$?; diff --ignore-space-change output-tests/$*.expected $*.out; echo "To accept the new output, run make accept-$*"; exit $$RV)
->>>>>>> afcb17c4
 
 $(ACCEPT_OUTPUTS) : accept-% :
 	$(SHOW)'ACCEPT $*.out'
